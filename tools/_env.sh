--- conflicted
+++ resolved
@@ -46,17 +46,13 @@
     echo "ERROR: SMV_TOOLS not set by calling script!"
     exit 1
   fi
-  SMV_FAT_JAR="${SMV_TOOLS}/../target/scala-2.10"
+  SMV_FAT_JAR="${SMV_TOOLS}/../target/scala-2.11"
 
   # try sbt-build location first if not found try mvn-build location next.
   # then repeat from the parent directory, because the shell is
   # sometimes run from a notebook subdirectory of a data project
-<<<<<<< HEAD
-  dirs=("target/scala-2.11" "target" "../target/scala-2.11" "../target")
-=======
-  # Fall back to SMV fat jar for python only projects.
-  dirs=("target/scala-2.10" "target" "../target/scala-2.10" "../target" "$SMV_FAT_JAR")
->>>>>>> baa7fd8d
+
+  dirs=("target/scala-2.11" "target" "../target/scala-2.11" "../target" "$SMV_FAT_JAR")
   find_file_in_dir "*jar-with-dependencies.jar" "${dirs[@]}"
   echo APP_JAR = $APP_JAR
 
