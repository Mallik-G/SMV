--- conflicted
+++ resolved
@@ -23,25 +23,6 @@
 
 /**
  * SmvCDS - SMV Custom Data Selector
-<<<<<<< HEAD
- *
- * As generalizing the idea of running sum and similar requirements, we define
- * an abstract class as CDS. Using the running sum as an example, the overall
- * client code will look like
- *
- * srdd.smvSingleCDSGroupBy('k)(TimeInLastN('t, 3))((Sum('v) as 'nv1), (Count('v) as 'nv2))
- *
- * where TimeInLastN('t, 3) is a concrete SmvCDS 
- *
- * Future could also implement custom Catalyst expressions to integrate SmvCDS into expressions. 
- * The client code looks like
- *
- * srdd.smvGroupBy('k)(
- *     Sum('v1) from TimeInLastN('t, 3) as 'nv1,
- *         Count('v2) from TimeInLastN('t, 6) as 'nv2
- *       )
-=======
->>>>>>> 30e6508b
  **/
 abstract class SmvCDS extends Serializable {
   def toFullCompare(): FullCompareCDS = throw new IllegalArgumentException("Cont' convert to FullCompareCDS")
@@ -78,22 +59,6 @@
   override def toFullCompare() = toSelfCompare().toFullCompare
 }
 
-<<<<<<< HEAD
-  // TODO: should use SmvSchema instead of StructType as we add additional functions.
-  def outSchema(inSchema: StructType): StructType
-
-  // TODO: need to rename this to something like evalFunc as it is DOES NOT evaluate
-  // the expression.  Rather, it returns a function that will do the eventual evaluation.
-  def eval(inSchema: StructType): Iterable[Row] => Iterable[Row]
-
-  /**
-   * Create the self-joined SRDD. TODO: this is not a self joined SRDD!!!
-   **/
-  def createSrdd(srdd: SchemaRDD, keys: Seq[Symbol]): SchemaRDD = {
-    def names = srdd.schema.fieldNames
-    // TODO: the mapping to indicies should really be in SmvSchema
-    val keyO = keys.map{s => names.indexWhere(s.name == _)}
-=======
 private[smv] class SelfCompareToFullCompare(cds: SelfCompareCDS) extends FullCompareCDS {
   def mapping(toBeComparedSchema: SmvSchema, inSchema: SmvSchema) = cds.mapping(inSchema)
 }
@@ -101,7 +66,6 @@
 private[smv] class FilterToSelfCompare(cds: FilterCDS) extends SelfCompareCDS {
   def mapping(inSchema: SmvSchema): (Row, Iterable[Row]) => Iterable[Row] = { (toBeCompared, it) => cds.mapping(inSchema)(it) }
 }
->>>>>>> 30e6508b
 
 private[smv] case class CombinedFullCDS(cds1: SmvCDS, cds2: SmvCDS) extends FullCompareCDS {
   def mapping(toBeComparedSchema: SmvSchema, inSchema: SmvSchema): (Row, Iterable[Row]) => Iterable[Row] =
@@ -371,46 +335,4 @@
   def mapping(inSchema: SmvSchema): Iterable[Row] => Iterable[Row] = { it =>
     it.toSeq.takeRight(n)
   }
-}
-
-
-/**
- *  SmvCDSTopNRecs is a SmvCDS to support smvTopNRecs(keys)(order) method,
- *  which returns the TopN records based on the order key
- *  (which means it can also return botton N records)
- *
- *  TODO: multiple order keys, and multiple output Records - SmvCDSTopNRecs
- *  TODO: make TopRec an optimization of TopNRecs (that only keeps one rec instead of pqueue)
- *
- **/
-case class SmvCDSTopNRecs(maxElems: Int, orderKey: SortOrder) extends SmvCDSOnRdd {
-  val outGroupKeys = Nil
-  def outSchema(inSchema: StructType) = inSchema
-
-  private val keyColName = orderKey.child.asInstanceOf[NamedExpression].name
-
-  def eval(inSchema: StructType): Iterable[Row] => Iterable[Row] = {
-    val colIdx = inSchema.fields.indexWhere(keyColName == _.name)
-    val col = inSchema(keyColName)
-    val nativeSchemaEntry = SchemaEntry(col).asInstanceOf[NativeSchemaEntry]
-    val normColOrdering = nativeSchemaEntry.ordering.asInstanceOf[Ordering[Any]]
-    val colOrdering = if (orderKey.direction == Ascending) normColOrdering.reverse else normColOrdering
-
-    // create an implicit instance of Ordering[Row] so that it will be picked up by
-    // implict order required by BoundedPriorityQueue below.  Therefore, order of row is
-    // based on order of specified column.
-    implicit object RowOrdering extends Ordering[Row] {
-      def compare(a:Row, b:Row) = colOrdering.compare(a(colIdx),b(colIdx))
-    }
-
-    {it =>
-      val bpq = BoundedPriorityQueue[Row](maxElems)
-      it.foreach{ r =>
-        val v = r(colIdx)
-        if (v != null)
-          bpq += r
-      }
-      bpq.toList
-    }
-  }
 }