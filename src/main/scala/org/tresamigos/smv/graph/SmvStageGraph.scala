--- conflicted
+++ resolved
@@ -123,14 +123,7 @@
     val vertices = g.nodeString(toPrint, toPrint).toSet
     val edges = g.edges.map{case (f, t) => toPrint(f) -> toPrint(t)}.toList
 
-<<<<<<< HEAD
     // val graphObj = AsciiGraph(vertices, edges)
-=======
-    // NOTE: "IllegalArgumentException: requirements" failed may mean that
-    // an edges includes a vertex which is not listed in vertices
-
-    val graphObj = AsciiGraph(vertices, edges)
->>>>>>> baa7fd8d
 
     // /** Graph as a string */
     // val graphStr = AsciiGraphLayout.renderGraph(graphObj)
