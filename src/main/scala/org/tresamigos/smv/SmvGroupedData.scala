/*
 * This file is licensed under the Apache License, Version 2.0
 * (the "License"); you may not use this file except in compliance with
 * the License.  You may obtain a copy of the License at
 *
 *    http://www.apache.org/licenses/LICENSE-2.0
 *
 * Unless required by applicable law or agreed to in writing, software
 * distributed under the License is distributed on an "AS IS" BASIS,
 * WITHOUT WARRANTIES OR CONDITIONS OF ANY KIND, either express or implied.
 * See the License for the specific language governing permissions and
 * limitations under the License.
 */

package org.tresamigos.smv

import org.apache.spark.sql.contrib.smv.{convertToCatalyst, convertToScala}

import org.apache.spark.sql._
import org.apache.spark.sql.expressions.{Window, WindowSpec}
import org.apache.spark.sql.functions._
import org.apache.spark.sql.catalyst.analysis.UnresolvedAttribute
import org.apache.spark.sql.catalyst.expressions._
import org.apache.spark.sql.catalyst.expressions.aggregate._
import org.apache.spark.sql.catalyst.InternalRow
import org.apache.spark.Partitioner
import org.apache.spark.annotation.Experimental

import cds.SmvGDO
import edd.Edd
import org.apache.spark.sql.types.{StringType, DoubleType}

/**
 * The result of running `smvGroupBy` on a DataFrame.
 */
@Experimental
private[smv] case class SmvGroupedData(df: DataFrame, keys: Seq[String]) {
  def toDF: DataFrame                         = df
  def toGroupedData: RelationalGroupedDataset = df.groupBy(keys(0), keys.tail: _*)
}

/**
 * SMV operations that can be applied to grouped data.
 * For example:
 * {{{
 *   df.smvGroupBy("k").smvDecile("amt")
 * }}}
 * We can not use the standard Spark `GroupedData` because the internal DataFrame and keys are not exposed.
 */
class SmvGroupedDataFunc(smvGD: SmvGroupedData) {
  private val df   = smvGD.df
  private val keys = smvGD.keys

  // convenience method to get a prototype WindowSpec object
  @inline private def winspec: WindowSpec = Window.partitionBy(keys.head, keys.tail: _*)

  /**
   * smvMapGroup: apply SmvGDO (GroupedData Operator) to SmvGroupedData
   *
   * Example:
   * {{{
   * val res1 = df.smvGroupBy('k).smvMapGroup(gdo1).agg(sum('v) as 'sumv, sum('v2) as 'sumv2)
   * val res2 = df.smvGroupBy('k).smvMapGroup(gdo2).toDF
   * }}}
   **/
  @Experimental
  def smvMapGroup(gdo: SmvGDO, needConvert: Boolean = true): SmvGroupedData = {
    val schema   = df.schema
    val ordinals = schema.getIndices(keys: _*)
    val rowToKeys: Row => Seq[Any] = { row =>
      ordinals.map { i =>
        row(i)
      }
    }

    val outSchema      = gdo.createOutSchema(schema)
    val inGroupMapping = gdo.createInGroupMapping(schema)
    val rdd = df.rdd
      .groupBy(rowToKeys)
      .flatMapValues(rowsInGroup => {
        val inRow =
          if (needConvert) convertToCatalyst(rowsInGroup, schema)
          else
            rowsInGroup.map { r =>
              InternalRow(r.toSeq: _*)
            }

        // convert Iterable[Row] to Iterable[InternalRow] first
        // so we can apply the function inGroupMapping
        val res = inGroupMapping(inRow)
        // now we have to convert an RDD[InternalRow] back to RDD[Row]
        if (needConvert)
          convertToScala(res, outSchema)
        else
          res.map { r =>
            Row(r.toSeq(outSchema): _*)
          }
      })
      .values

    /* since df.rdd method called ScalaReflection.convertToScala at the end on each row, here
       after process, we need to convert them all back by calling convertToCatalyst. One key difference
       between the Scala and Catalyst representation is the DateType, which is Scala RDD, it is a
       java.sql.Date, and in Catalyst RDD, it is an Int. Please note, since df.rdd always convert Catalyst RDD
       to Scala RDD, user should have no chance work on Catalyst RDD outside of DF.
     */

    // TODO remove conversion to catalyst type after all else compiles
    // val converted = rdd.map{row =>
    //   Row(row.toSeq.zip(outSchema.fields).
    //     map { case (elem, field) =>
    //       ScalaReflection.convertToCatalyst(elem, field.dataType)
    //     }: _*)}
    val newdf = df.sqlContext.createDataFrame(rdd, gdo.createOutSchema(schema))
    SmvGroupedData(newdf, keys ++ gdo.inGroupKeys)
  }

  /**
   * smvPivot on SmvGroupedData is similar to smvPivot on DF with the keys being provided in the `smvGroupBy` method instead of to the method directly.
   * See [[org.tresamigos.smv.SmvDFHelper#smvPivot]] for details
   *
   * For example:
   * {{{
   *   df.smvGroupBy("id").smvPivot(Seq("month", "product"))("count")(
   *      "5_14_A", "5_14_B", "6_14_A", "6_14_B")
   * }}}
   *
   * and the following input:
   * {{{
   * Input
   *  | id  | month | product | count |
   *  | --- | ----- | ------- | ----- |
   *  | 1   | 5/14  |   A     |   100 |
   *  | 1   | 6/14  |   B     |   200 |
   *  | 1   | 5/14  |   B     |   300 |
   * }}}
   *
   * will produce the following output:
   * {{{
   * Output:
   *  | id  | count_5_14_A | count_5_14_B | count_6_14_A | count_6_14_B |
   *  | --- | ------------ | ------------ | ------------ | ------------ |
   *  | 1   | 100          | NULL         | NULL         | NULL         |
   *  | 1   | NULL         | NULL         | NULL         | 200          |
   *  | 1   | NULL         | 300          | NULL         | NULL         |
   * }}}
   *
   *
   * @param pivotCols The sequence of column names whose values will be used as the output pivot column names.
   * @param valueCols The columns whose value will be copied to the pivoted output columns.
   * @param baseOutput The expected base output column names (without the value column prefix).
   *                   The user is required to supply the list of expected pivot column output names to avoid
   *                   and extra action on the input DataFrame just to extract the possible pivot columns.
   *                   if an empty sequence is provided, then the base output columns will be extracted from
   *                   values in the pivot columns (will cause an action on the entire DataFrame!)
   **/
  def smvPivot(pivotCols: Seq[String]*)(valueCols: String*)(baseOutput: String*): SmvGroupedData = {
    val output = ensureBaseOutput(baseOutput, pivotCols)
    val pivot = SmvPivot(pivotCols, valueCols.map { v =>
      (v, v)
    }, output)
    SmvGroupedData(pivot.createSrdd(df, keys), keys)
  }

  /**
   * If no baseOutput is supplied, run a full scan to extract the
   * unique values in the pivot and return as base output column
   * names.
   *
   * NOTE: this will have a serious performance impact.
   */
  private[this] def ensureBaseOutput(baseOutput: Seq[String],
                                     pivotCols: Seq[Seq[String]],
                                     srcDf: DataFrame = df): Seq[String] = {
    if (baseOutput.isEmpty)
      SmvPivot.getBaseOutputColumnNames(srcDf, pivotCols)
    else
      baseOutput
  }

  /**
   * Perform a normal `SmvPivot` operation followed by a sum on all the output pivot columns.
   *
   * For example:
   * {{{
   *   df.smvGroupBy("id").smvPivotSum(Seq("month", "product"))("count")("5_14_A", "5_14_B", "6_14_A", "6_14_B")
   * }}}
   *
   * and the following input:
   * {{{
   * Input
   *  | id  | month | product | count |
   *  | --- | ----- | ------- | ----- |
   *  | 1   | 5/14  |   A     |   100 |
   *  | 1   | 6/14  |   B     |   200 |
   *  | 1   | 5/14  |   B     |   300 |
   * }}}
   *
   * will produce the following output:
   * {{{
   *  | id  | count_5_14_A | count_5_14_B | count_6_14_A | count_6_14_B |
   *  | --- | ------------ | ------------ | ------------ | ------------ |
   *  | 1   | 100          | 300          | NULL         | 200          |
   * }}}
   *
   * @param pivotCols The sequence of column names whose values will be used as the output pivot column names.
   * @param valueCols The columns whose value will be copied to the pivoted output columns.
   * @param baseOutput The expected base output column names (without the value column prefix).
   *                   The user is required to supply the list of expected pivot column output names to avoid
   *                   and extra action on the input DataFrame just to extract the possible pivot columns.
   *                   if an empty sequence is provided, then the base output columns will be extracted from
   *                   values in the pivot columns (will cause an action on the entire DataFrame!)
   **/
  def smvPivotSum(pivotCols: Seq[String]*)(valueCols: String*)(baseOutput: String*): DataFrame = {
    import df.sqlContext.implicits._
    val output = ensureBaseOutput(baseOutput, pivotCols)
    val pivot = SmvPivot(pivotCols, valueCols.map { v =>
      (v, v)
    }, output)
    val pivotRes = smvPivot(pivotCols: _*)(valueCols: _*)(output: _*)
    // in spark1.3, sum may return null for all null values.  In 1.4, sum(all_null) will be 0.
    // TODO: remove the coalesce to zero once we port to 1.4.
    val aggOutCols = pivot.outCols().map { c =>
      val cZero = lit(0).cast(pivotRes.df(c).toExpr.dataType)
      (coalesce(sum(c), cZero) as c)
    }
    /*
    val keysAndAggCols = keys.map{k => pivotRes.df(k)} ++ aggOutCols
    pivotRes.agg(keysAndAggCols(0), keysAndAggCols.tail: _*)
     */
    pivotRes.agg(aggOutCols(0), aggOutCols.tail: _*)
  }

  /**
   * Same as smvPivotSum except that, instead of summing, we coalesce the pivot or grouped columns.
   */
  def smvPivotCoalesce(pivotCols: Seq[String]*)(valueCols: String*)(
      baseOutput: String*): DataFrame = {
    import df.sqlContext.implicits._

    // ensure that pivoting columns exist
    val (dfp: DataFrame, pcols: Seq[Seq[String]]) =
      if (!pivotCols.isEmpty) {
        (df, pivotCols)
      } else {
        // get unique col name for in-group ranking
        val pcol   = mkUniq(df.columns, "pivot")
        val orders = valueCols map (c => $"$c".asc)
        val w = Window
          .partitionBy(keys map { c =>
            $"$c"
          }: _*)
          .orderBy(orders: _*)
        val r1 =
          df.select((keys ++ valueCols map (c => $"$c")) :+ (row_number() over w as pcol): _*)
        // in-group ranking starting value is 0
        val r2 = r1.selectWithReplace(r1(pcol) - 1 as pcol)
        (r2, Seq(Seq(pcol)))
      }

    // TODO: remove duplicate code in smvPivot, smvPivotSum, and here
    val output = ensureBaseOutput(baseOutput, pcols, dfp)
    val pivot = SmvPivot(pcols, valueCols.map { v =>
      (v, v)
    }, output)
    val pivotRes = SmvGroupedData(pivot.createSrdd(dfp, keys), keys)

    // collapse each group into 1 row
    val cols = pivot.outCols map (n => smvfuncs.smvFirst($"$n", true) as n)
    pivotRes.agg(cols(0), cols.tail: _*)
  }


  /**
   * Compute the percent rank of a sequence of columns within a group in a given DataFrame.
   *
   * Used Spark's `percentRank` window function. The precent rank is defined as
   * `R/(N-1)`, where `R` is the base 0 rank, and `N` is the population size. Under
   * this definition, min value (R=0) has percent rank `0.0`, and max value has percent
   * rank `1.0`.
   *
   * Example:
   * {{{
   *   df.smvGroupBy('g, 'g2).smvPercentRank(["v1", "v2", "v3"])
   * }}}
   *
   * `smvPercentRank` takes another parameter `ignoreNull`. If it is set to true, null values's
   * percent ranks will be nulls, otherwise, as Spark sort considers null smaller than any value,
   * nulls percent ranks will be zero. Default value of `ignoreNull` is `true`.
   *
   * For each column for which the percent rank is computed (e.g. "v"), an additional column is
   * added to the output, `v_pctrnk`
   *
   * All other columns in the input are untouched and propagated to the output.
   **/
  def smvPercentRank(valueCols: Seq[String], ignoreNull: Boolean = true): DataFrame = {
    val windows = valueCols.map(winspec.orderBy(_))
    val cols = df.columns
    val c_rawpr = {c: String => mkUniq(cols, c + "_rawpr")}
    val c_prmin = {c: String => mkUniq(cols, c + "_prmin")}
    val c_pctrnk = {c: String => mkUniq(cols, c + "_pctrnk")}
    if (ignoreNull) {
      //Calculate raw percentRank for all cols, assign null for null values
      val rawdf = df.smvSelectPlus(valueCols.zip(windows).map{
        case (c, w) =>
          when(col(c).isNull, lit(null).cast(DoubleType)).otherwise(percentRank().over(w)).alias(c_rawpr(c))
      }: _*)

      //Since min ignore nulls, "*_prmin" here are the min of the non-null percentRanks
      val aggcols = valueCols.map{c => min(c_rawpr(c)).alias(c_prmin(c))}
      val rawmin = rawdf.smvGroupBy(keys.map{col(_)}: _*).agg(aggcols.head, aggcols.tail: _*)

      //Rescale the non-null percentRanks
      rawdf.smvJoinByKey(rawmin, keys, "inner").smvSelectPlus(valueCols.map{
        c => ((col(c_rawpr(c)) - col(c_prmin(c)))/(lit(1.0) - col(c_prmin(c)))).alias(c_pctrnk(c))
      }: _*).smvSelectMinus(valueCols.map{c => Seq(c_rawpr(c), c_prmin(c))}.flatten.map{col(_)}: _*)
    } else {
      df.smvSelectPlus(valueCols.zip(windows).map{case (c, w) => percentRank().over(w).alias(c_pctrnk(c))}: _*)
    }
  }

  /**
   * Compute the quantile bin number within a group in a given DataFrame.
   *
   * Estimate quantiles and quantile groups given a data with unknown distribution is
   * quite arbitrary. There are multiple 'definitions' used in different softwares. Please refer
   * https://en.wikipedia.org/wiki/Quantile#Estimating_quantiles_from_a_sample
   * for details.
   *
   * `smvQuantile` calculated from Spark's `percentRank`. The algorithm is equavalent to the
   * one labled as `R-7, Excel, SciPy-(1,1), Maple-6` in above wikipedia page. Please note it
   * is slight different from SAS's default algorithm (labled as SAS-5).
   *
   * Returned quantile bin numbers are 1 based. For example when `bin_num=10`, returned values are
   * integers from 1 to 10, inclusively.
   *
   * Example:
   * {{{
   *   df.smvGroupBy('g, 'g2).smvQuantile(Seq("v"), 100)
   * }}}
   *
   * For each column for which the quantile is computed (e.g. "v"), an additional column is added to
   * the output, "v_quantile".
   *
   * All other columns in the input are untouched and propagated to the output.
   *
   * `smvQuantile` takes another parameter `ignoreNull`. If it is set to true, null values's
   * percent ranks will be nulls, otherwise, as Spark sort considers null smaller than any value,
   * nulls percent ranks will be zero. Default value of `ignoreNull` is `true`.
   *
   **/
  def smvQuantile(valueCols: Seq[String], numBins: Integer, ignoreNull: Boolean = true): DataFrame = {
    val percent2nTile: Any => Option[Int] = {percentage =>
      percentage match {
        case null => None
        case p: Double => Option(Math.min(Math.floor(p * numBins + 1).toInt, numBins))
      }
    }

    val p2tUdf = udf(percent2nTile)

    require(numBins >= 2)
<<<<<<< HEAD
    val total = df.groupBy(keys.head, keys.tail: _*).agg(sum(valueCol) as s"${valueCol}_total")
    val w     = winspec.orderBy(valueCol)
    df.smvSelectPlus(sum(valueCol) over w as s"${valueCol}_rsum",
                     udf(percent2nTile).apply((percent_rank() over w)) as s"${valueCol}_quantile")
      .smvJoinByKey(total, keys, SmvJoinType.Inner)
  }
=======
>>>>>>> 07709487

    val cols = df.columns
    val c_pctrnk = {c: String => mkUniq(cols, c + "_pctrnk")}
    val c_qntl = {c: String => mkUniq(cols, c + "_quantile")}

    //smvPercentRank(valueCols, ignoreNull)
    smvPercentRank(valueCols, ignoreNull).smvSelectPlus(
      valueCols.map{c => p2tUdf(col(c_pctrnk(c))).alias(c_qntl(c))}: _*
    ).smvSelectMinus(
      valueCols.map{c => col(c_pctrnk(c))}: _*
    )
  }

  /**
   * Compute the decile for a given column value with a DataFrame group.
   * Equivelant to `smvQuantile` with `numBins` set to 10.
   */
  def smvDecile(valueCols: Seq[String], ignoreNull: Boolean = true): DataFrame =
    smvQuantile(valueCols, 10, ignoreNull)

  /**
   * Scale a group of columns to given ranges
   *
   * Example:
   * {{{
   *   df.smvGroupBy("k").smvScale($"v1" -> ((0.0, 100.0)), $"v2" -> ((100.0, 200.0)))()
   * }}}
   *
   * Note that the range tuple needs to be wrapped inside another pair
   * of parenthesis for the compiler to constructed the nested tuple.
   *
   * In this example, "v1" column within each k-group, the lowest value is scaled to 0.0 and
   * highest value is scaled to 100.0. The scaled column is called "v1_scaled".
   *
   * Two optional parameters can be provided by the user:
   * <br/>`withZeroPivot`: Boolean = false
   * <br/>`doDropRange`: Boolean = true
   *
   * When "withZeroPivot" is set, the scaling ensures that the zero point pivot is maintained.
   * For example, if the input range is [-5,15] and the desired output ranges are [-100,100],
   * then instead of mapping -5 -> -100 and 15 -> 100, we would maintain the zero pivot by mapping
   * [-15,15] to [-100,100] so a zero input will map to a zero output. Basically we extend the input
   * range to the abs max of the low/high values.
   *
   * When "doDropRange" is set, the upper and lower bound of the unscaled value will be dropped
   * from the output. Otherwise, the lower and upper bound of the unscaled value will be names as
   * "v1_min" and "v1_max" as for the example. Please note that is "withZeroPivot" also set, the
   * lower and upper bounds will be the abs max.
  **/
  def smvScale(ranges: (Column, (Double, Double))*)(withZeroPivot: Boolean = false,
                                                    doDropRange: Boolean = true): DataFrame = {

    import df.sqlContext.implicits._

    val cols = ranges.map { case (c, (_, _)) => c }
    val keyCols = keys.map { k =>
      $"$k"
    }

    val aggExprs = cols.flatMap { v =>
      val name = v.getName
      Seq(min(v).cast("double") as s"${name}_min", max(v).cast("double") as s"${name}_max")
    }

    val withRanges = if (withZeroPivot) {
      val absMax: (Double, Double) => Double = (l, h) =>
        scala.math.max(scala.math.abs(l), scala.math.abs(h))
      val absMaxUdf = udf(absMax)
      df.groupBy(keyCols: _*)
        .agg(aggExprs.head, aggExprs.tail: _*)
        .select((keyCols ++
          cols.flatMap { v =>
            val name = v.getName
            Seq(absMaxUdf($"${name}_min", $"${name}_max") * -1.0 as s"${name}_min",
                absMaxUdf($"${name}_min", $"${name}_max") as s"${name}_max")
          }): _*)
    } else {
      df.groupBy(keyCols: _*).agg(aggExprs.head, aggExprs.tail: _*)
    }

    /* When value all the same, return the middle value of the target range */
    def createScaleUdf(low: Double, high: Double) =
      udf({ (v: Double, l: Double, h: Double) =>
        if (h == l) {
          (low + high) / 2.0
        } else {
          (v - l) / (h - l) * (high - low) + low
        }
      })

    val scaleExprs = ranges.map {
      case (v, (low, high)) =>
        val sUdf = createScaleUdf(low, high)
        val name = v.getName
        sUdf(v.cast("double"), $"${name}_min", $"${name}_max") as s"${name}_scaled"
    }

    if (doDropRange) {
      df.smvJoinByKey(withRanges, keys, SmvJoinType.Inner)
        .smvSelectPlus(scaleExprs: _*)
        .smvSelectMinus(cols.flatMap { v =>
          val name = v.getName
          Seq($"${name}_min", $"${name}_max")
        }: _*)
    } else {
      df.smvJoinByKey(withRanges, keys, SmvJoinType.Inner).smvSelectPlus(scaleExprs: _*)
    }
  }

  /**
   * implement the cube operations on a given DF and a set of columns.
   * See http://joshualande.com/cube-rollup-pig-data-science/ for the pig implementation.
   * Rather than using nulls as the pig version, a sentinel value of "*" will be used
   *
   * Example:
   * {{{
   *   df.smvGroupBy("year").smvCube("zip", "month").agg("year", "zip", "month", sum("v") as "v")
   * }}}
   *
   * For zip & month columns with input values:
   * {{{
   *   90001, 201401
   *   10001, 201501
   * }}}
   *
   * The "cubed" values on those 2 columns are:
   * {{{
   *   90001, *
   *   10001, *
   *   *, 201401
   *   *, 201501
   *   90001, 201401
   *   10001, 201501
   *   *, *
   * }}}
   *
   * where `*` stand for "any"
   *
   * Also have a version on `DataFrame`.
   **/
  def smvCube(col: String, others: String*): SmvGroupedData = {
    new RollupCubeOp(df, keys, (col +: others)).cube()
  }

  /** Same as `smvCube(String*)` but using `Column` to define the input columns */
  def smvCube(cols: Column*): SmvGroupedData = {
    val names = cols.map(_.getName)
    new RollupCubeOp(df, keys, names).cube()
  }

  /**
   * implement the rollup operations on a given DF and a set of columns.
   * See http://joshualande.com/cube-rollup-pig-data-science/ for the pig implementation.
   *
   * Example:
   * {{{
   *   df.smvGroupBy("year").smvRollup("county", "zip").agg("year", "county", "zip", sum("v") as "v")
   * }}}
   *
   * For county & zip with input values:
   * {{{
   *   10234, 92101
   *   10234, 10019
   * }}}
   *
   * The "rolluped" values are:
   * {{{
   *   *, *
   *   10234, *
   *   10234, 92101
   *   10234, 10019
   * }}}
   *
   * Also have a version on DF.
   **/
  def smvRollup(col: String, others: String*): SmvGroupedData = {
    new RollupCubeOp(df, keys, (col +: others)).rollup()
  }

  /** Same as `smvRollup(String*)` but using `Column` to define the input columns */
  def smvRollup(cols: Column*): SmvGroupedData = {
    new RollupCubeOp(df, keys, cols.map(_.getName)).rollup()
  }

  /**
   * For each group, return the top N records according to an ordering
   *
   * Example:
   * {{{
   *   df.smvGroupBy("id").smvTopNRecs(3, $"amt".desc)
   * }}}
   * Will keep the 3 largest amt records for each id
   **/
  def smvTopNRecs(maxElems: Int, orders: Column*) = {
    val w       = winspec.orderBy(orders: _*)
    val rankcol = mkUniq(df.columns, "rank")
    val rownum  = mkUniq(df.columns, "rownum")
    val r1      = df.smvSelectPlus(rank() over w as rankcol, row_number() over w as rownum)
    r1.where(r1(rankcol) <= maxElems && r1(rownum) <= maxElems).smvSelectMinus(rankcol, rownum)
  }

  /**
   * RunAgg will sort the records in the each group according to the specified ordering (syntax is the same
   * as orderBy). For each record, it uses the current record as the reference record, and apply the CDS
   * and aggregation on all the records "till this point". Here "till this point" means that ever record less
   * than or equal current record according to the given ordering.
   * For N records as input, runAgg will generate N records as output.
   *
   *  See SmvCDS document for details.
   *
   * Example:
   * {{{
   *   val res = df.smvGroupBy('k).runAgg($"t")(
   *                    $"k",
   *                    $"t",
   *                    $"v",
   *                    sum('v) from top2 from last3 as "nv1",
   *                    sum('v) from last3 from top2 as "nv2",
   *                    sum('v) as "nv3")
   * }}}
   **/
  @Experimental
  private[smv] def runAgg(orders: Column*)(aggCols: Column*): DataFrame = {
    /* In Spark 1.5.2 WindowSpec handles aggregate functions through
     * similar case matching as below. `first` and `last` are actually
     * implemented using Hive `first_value` and `last_value`, which have
     * different logic as `first` (non-null first) and `last` (non-null last)
     * in regular aggregation function.
     * We only try to use window to suppory Avg, Sum, Count, Min and Max
     * for simple runAgg, all others will still use CDS approach
     */
    // In Spark 2.1 first and last aggregate functions take an
    // ignoreNull argument and are supported in window spec.
    val isSimpleRunAgg = aggCols
      .map { a =>
        a.toExpr match {
          case Alias(Average(_), _)                                => true
          case Alias(Sum(_), _)                                    => true
          case Alias(Count(_), _)                                  => true
          case Alias(Min(_), _)                                    => true
          case Alias(Max(_), _)                                    => true
          case Alias(AggregateExpression(Last(_, _), x, y, z), _)  => true
          case Alias(AggregateExpression(First(_, _), x, y, z), _) => true
          case Alias(AggregateExpression(Count(_), x, y, z), _)    => true
          case _: UnresolvedAttribute                              => true
          case _                                                   => false
        }
      }
      .reduce(_ && _)

    if (isSimpleRunAgg) {
      val w = winspec.orderBy(orders: _*).rowsBetween(Long.MinValue, 0)
      val cols = aggCols.map { aggCol =>
        aggCol.toExpr match {
          case Alias(e: AggregateExpression, n) => new Column(e) over w as n
          case e: AggregateExpression           => new Column(e) over w
          case e                                => new Column(e)
        }
      }
      df.select(cols: _*)
    } else
      throw new UnsupportedOperationException("runAgg no longer supports CDS and GDO")
  }

  @Experimental
  private[smv] def runAgg(order: String, others: String*)(aggCols: Column*): DataFrame =
    runAgg((order +: others).map { s =>
      new ColumnName(s)
    }: _*)(aggCols: _*)

  /**
   * Same as `runAgg` but with all input column propagated to output.
   **/
  @Experimental
  private[smv] def runAggPlus(orders: Column*)(aggCols: Column*): DataFrame = {
    val inputCols = df.columns.map { c =>
      new ColumnName(c)
    }
    runAgg(orders: _*)((inputCols ++ aggCols): _*)
  }
  @Experimental
  private[smv] def runAggPlus(order: String, others: String*)(aggCols: Column*): DataFrame =
    runAggPlus((order +: others).map { s =>
      new ColumnName(s)
    }: _*)(aggCols: _*)

  /**
   * Add `smvTime` column according to some `TimePanel`s
   * Example
   * {{{
   * val mp = TimePanel(Month(2013,1), Month(2014,12))
   * val qp = TimePanel(Quarter(2013,1), Quarter(2014,4))
   * val dfWithTP = df.smvGroupBy("k").addTimePanels(timeColName)(mp, qp)
   * }}}
   *
   * If there are no `smvTime` column in the input DF, the added column will
   * be named `smvTime`, otherwise an underscore, "_" will be prepended to the name as
   * the new column name.
   *
   * The values of the `smvTine` column are strings, e.g. "M201205", "Q201301", "D20140527".
   *
   * ColumnHelper `smvTimeToType`, `smvTineToIndex`, `smvTineToLabel` can be used to
   * create other columns from `smvTime`.
   *
   * Since `TimePanel` defines a perioud of time, if for some group in the data
   * there are missing Months (or Quarters), this function will add records with keys and
   * `smvTine` columns with all other collumns null-valued.
   *
   * Example
   * Input
   * {{{
   * k, time, v
   * 1, 20140101, 1.2
   * 1, 20140301, 4.5
   * 1, 20140325, 10.3
   * }}}
   * Code
   * {{{
   * df.smvGroupBy("k").addTimePanels("time")(TimePanel(Month(2013,1), Month(2014, 2)))
   * }}}
   * Output
   * {{{
   * k, time, v, smvTime
   * 1, 20140101, 1.2, M201401
   * 1, null, null, M201402
   * 1, 20140301, 4.5, M201403
   * 1, 20140325, 10.3, M201403
   * }}}
   **/
  def addTimePanels(timeColName: String, doFiltering: Boolean = true)(panels: panel.TimePanel*) = {
    panels
      .map { tp =>
        tp.addToDF(df, timeColName, keys, doFiltering)
      }
      .reduce(_.union(_))
  }

  /**
   * Apply aggregation on given keys and specified time panel period
   * Example
   * {{{
   * val res = df.smvGroupBy("sku").smvTimePanelAgg("time", Day(2014, 1, 1), Day(2017,3,31))(
   *   sum("amt").as("amt"),
   *   sum("qty").as("qty")
   * )
   * }}}
   *
   * The input `df` of above example has a timestamp field "time", and the output aggregates on
   * "sku" and the "Day" of the timestamp, from the start of 2014-1-1 to 2017-3-31.
   *
   * The output will have 4 columns in above example: "sku", "smvTime", "amt", "qty".
   * The values of "smvTime" column will look like:
   * {{{
   * D20140101
   * D20140102
   * ...
   * }}}
   * For `PartialTime`s, please refer `smv.panel` package for details
   **/
  def smvTimePanelAgg(timeColName: String, start: panel.PartialTime, end: panel.PartialTime)(aggCols: Column*) = {
    val tp = panel.TimePanel(start, end)
    val withPanel = tp.addToDF(df, timeColName, keys, true)
    val allkeys = keys :+ "smvTime"
    withPanel.groupBy(allkeys.head, allkeys.tail: _*).agg(aggCols.head, aggCols.tail: _*)
  }

  /**
   * For a DF with `TimePanel` column already, fill the null values with previous peoriod value
   *
   * Example:
   * Input:
   * {{{
   * K, T, V
   * a, 1, null
   * a, 2, a
   * a, 3, b
   * a, 4, null
   * }}}
   *
   * {{{
   * df.smvGroupBy("K").timePanelValueFill("T")("V")
   * }}}
   *
   * Output:
   * {{{
   * K, T, V
   * a, 1, a
   * a, 2, a
   * a, 3, b
   * a, 4, b
   * }}}
   *
   * @param smvTimeColName
   * @param backwardFill - default "true"
   * @param values - list of column names which need to be null-filled
   *
   * By default, the leeding nulls of each group in the time sequece are filled with the
   * earlist non-null value. In the example, V and T=1 was filed as "a", which is the T=2 value.
   * One can change that behavior by passing in `backwardFill = false`, which will leave V = null
   * at T=1.
   **/
  def timePanelValueFill(smvTimeColName: String, backwardFill: Boolean = true)(values: String*) = {
    import df.sqlContext.implicits._
    val foreward = smvFillNullWithPrevValue($"$smvTimeColName".asc)(values: _*)

    if (backwardFill)
      foreward
        .smvGroupBy(keys.map { k =>
          $"${k}"
        }: _*)
        .smvFillNullWithPrevValue($"$smvTimeColName".desc)(values: _*)
    else
      foreward
  }

  /**
   * Same as `addTimePanels` with specified value columns filled with previous perioud value.
   *
   * Example
   * Input:
   * {{{
   * k, ts, v
   * 1,20120201,1.5
   * 1,20120701,7.5
   * 1,20120501,2.45
   * }}}
   *
   * {{{
   * f.smvGroupBy("k").addTimePanelsWithValueFill("ts")(TimePanel(Month(2012, 1), Month(2012, 6)))("v")
   * }}}
   *
   * Output:
   * {{{
   * k, ts, v, smvTime
   * 1,null,1.5,M201201
   * 1,2012-02-01 00:00:00.0,1.5,M201202
   * 1,null,1.5,M201203
   * 1,null,1.5,M201204
   * 1,2012-05-01 00:00:00.0,2.45,M201205
   * 1,null,2.45,M201206
   * }}}
   **/
  def addTimePanelsWithValueFill(
      timeColName: String,
      doFiltering: Boolean = true,
      backwardFill: Boolean = true
  )(
      panels: panel.TimePanel*
  )(
      values: String*
  ) = {
    import df.sqlContext.implicits._
    val smvTimeName = mkUniq(df.columns, "smvTime")
    panels
      .map { tp =>
        tp.addToDF(df, timeColName, keys, doFiltering)
          .smvGroupBy(keys.map { k =>
            $"${k}"
          }: _*)
          .timePanelValueFill(smvTimeName, backwardFill)(values: _*)
      }
      .reduce(_.union(_))
  }

  /**
   * Add records within each group is expected values of a column is missing
   * For now only works with StringType column.
   *
   * Example
   * Input:
   * {{{
   * K, V, other
   * 1, a, x
   * 1, b, x
   * }}}
   *
   * {{{
   * df.smvGroupBy("K").fillExpectedWithNull("V", Set("a", "b", "c"))
   * }}}
   *
   * Output
   * {{{
   * K, V, other
   * 1, c, null
   * 1, a, x
   * 1, b, x
   * }}}
   **/
  private[smv] def fillExpectedWithNull(
      colName: String,
      expected: Set[String],
      doFiltering: Boolean
  ): DataFrame = {
    import df.sqlContext.implicits._

    val missings = (exists: Seq[String]) => (expected -- exists.toSet).toSeq
    val tmpCol   = mkUniq(df.columns, "tmpCol")
    val nullCols = df.columns.diff(keys :+ colName).map { s =>
      lit(null).cast(df.schema(s).dataType) as s
    }

    val res = df
      .groupBy(keys.head, keys.tail: _*)
      .agg(udf(missings).apply(smvfuncs.smvCollectSet($"$colName", StringType)) as tmpCol)
      .smvSelectPlus(explode($"$tmpCol") as colName)
      .smvSelectMinus(tmpCol)
      .smvSelectPlus(nullCols: _*)
      .select(df.columns.map { s =>
        $"$s"
      }: _*)
      .union(df)

    if (doFiltering) {
      res.where($"$colName".isin(expected.toSeq.map { lit }: _*))
    } else {
      res
    }
  }

  /**
   * Fill in Null values with "previous" value according to an ordering
   *
   * Example:
   * Input:
   * {{{
   * K, T, V
   * a, 1, null
   * a, 2, a
   * a, 3, b
   * a, 4, null
   * }}}
   *
   * {{{
   * df.smvGroupBy("K").smvFillNullWithPrevValue($"T".asc)("V")
   * }}}
   *
   * Output:
   * {{{
   * K, T, V
   * a, 1, null
   * a, 2, a
   * a, 3, b
   * a, 4, b
   * }}}
   *
   * This methods only fill forward, which means that at T=1, V is still
   * null as in above example. In case one need all the null filled and
   * allow fill backward at the beginning of the sequence, you can apply
   * this method again with reverse ordering:
   * {{{
   * df.smvGroupBy("K").smvFillNullWithPrevValue($"T".asc)("V").
   *   smvGroupBy("K").smvFillNullWithPrevValue($"T".desc)("V")
   * }}}
   *
   * Output:
   * {{{
   * K, T, V
   * a, 1, a
   * a, 2, a
   * a, 3, b
   * a, 4, b
   * }}}
   **/
  def smvFillNullWithPrevValue(orders: Column*)(values: String*): DataFrame = {
    val gdo = new cds.FillNullWithPrev(orders.map { o =>
      o.toExpr
    }.toList, values)
    smvMapGroup(gdo).toDF
  }

  private[smv] def smvRePartition(partitioner: Partitioner): SmvGroupedData = {
    val fields = df.columns

    val keyColsStr = keys.map { k =>
      df(k).cast("string")
    }
    val keyDf = df.selectPlusPrefix(smvfuncs.smvStrCat(keyColsStr: _*) as "_smvRePartition_key_")

    val resRdd = keyDf.rdd
      .keyBy({ r =>
        r(0)
      })
      .partitionBy(partitioner)
      .values
    val resDf = df.sqlContext.createDataFrame(resRdd.map { r =>
      Row.fromSeq(r.toSeq)
    }, keyDf.schema)

    resDf.select(fields.head, fields.tail: _*).smvGroupBy(keys.head, keys.tail: _*)
  }

  /**
   * Repartition SmvGroupedData using specified partitioner on the keys. A
   * HashPartitioner with the specified number of partitions will be used.
   *
   * This method is used in the cases that the key-space is very large. In the
   * current Spark DF's groupBy method, the entire key-space is actually loaded
   * into executor's memory, which is very dangerous when the key space is big.
   * The regular DF's repartition function doesn't solve this issue since a random
   * repartition will not guaranteed to reduce the key-space on each executor.
   * In that case we need to use this function to linearly reduce the key-space.
   *
   * Example:
   * {{{
   *      df.smvGroupBy("k1", "k2").smvRePartition(32).aggWithKeys(sum($"v") as "v")
   * }}}
   **/
  def smvRePartition(numParts: Int): SmvGroupedData = {
    import org.apache.spark.HashPartitioner
    val hashPart = new HashPartitioner(numParts)
    smvRePartition(hashPart)
  }

  /**
   * Create an Edd on SmvGroupedData.
   * See [[org.tresamigos.smv.edd.Edd]] for details.
   *
   * Example:
   * {{{
   * scala> df.smvGroupBy("k").edd.summary().eddShow
   * }}}
   */
  def edd(): Edd = new Edd(df, keys)

  private[smv] def _smvHist(cols: String*) = edd.histogram(cols.head, cols.tail: _*)

  private[smv] def _smvConcatHist(colSeqs: Seq[String]*) = {
    import df.sqlContext.implicits._
    val colNames = colSeqs.map { cols =>
      cols.mkString("_")
    }
    val exprs = colSeqs
      .zip(colNames)
      .filter {
        case (cols, name) =>
          cols.size > 1
      }
      .map {
        case (cols, name) =>
          smvfuncs.smvStrCat("_", cols.map { c =>
            $"$c"
          }: _*).as(name)
      }
    val dfWithKey = if (exprs.isEmpty) {
      df
    } else {
      df.smvSelectPlus(exprs: _*)
    }
    dfWithKey
      .smvGroupBy(keys.map { k =>
        $"$k"
      }: _*)
      .edd
      .histogram(colNames.head, colNames.tail: _*)
  }

  /**
   * Print EDD histogram (each col's histogram prints separately)
  **/
  def smvHist(cols: String*) = println(_smvHist(cols: _*).createReport())

  /**
   * Save Edd histogram
  **/
  def smvHistSave(cols: String*)(path: String) =
    SmvReportIO.saveLocalReport(_smvHist(cols: _*).createReport(), path)

  /**
   * Print EDD histogram of a group of cols (joint distribution)
   **/
  def smvConcatHist(cols: Seq[String]*) = println(_smvConcatHist(cols: _*).createReport())

  /**
   * Save Edd histogram of a group of cols (joint distribution)
   **/
  def smvConcatHistSave(cols: Seq[String]*)(path: String) =
    SmvReportIO.saveLocalReport(_smvConcatHist(cols: _*).createReport(), path)
}<|MERGE_RESOLUTION|>--- conflicted
+++ resolved
@@ -274,7 +274,7 @@
   /**
    * Compute the percent rank of a sequence of columns within a group in a given DataFrame.
    *
-   * Used Spark's `percentRank` window function. The precent rank is defined as
+   * Used Spark's `percent_rank` window function. The precent rank is defined as
    * `R/(N-1)`, where `R` is the base 0 rank, and `N` is the population size. Under
    * this definition, min value (R=0) has percent rank `0.0`, and max value has percent
    * rank `1.0`.
@@ -300,22 +300,22 @@
     val c_prmin = {c: String => mkUniq(cols, c + "_prmin")}
     val c_pctrnk = {c: String => mkUniq(cols, c + "_pctrnk")}
     if (ignoreNull) {
-      //Calculate raw percentRank for all cols, assign null for null values
+      //Calculate raw percent_rank for all cols, assign null for null values
       val rawdf = df.smvSelectPlus(valueCols.zip(windows).map{
         case (c, w) =>
-          when(col(c).isNull, lit(null).cast(DoubleType)).otherwise(percentRank().over(w)).alias(c_rawpr(c))
+          when(col(c).isNull, lit(null).cast(DoubleType)).otherwise(percent_rank().over(w)).alias(c_rawpr(c))
       }: _*)
 
-      //Since min ignore nulls, "*_prmin" here are the min of the non-null percentRanks
+      //Since min ignore nulls, "*_prmin" here are the min of the non-null percent_ranks
       val aggcols = valueCols.map{c => min(c_rawpr(c)).alias(c_prmin(c))}
       val rawmin = rawdf.smvGroupBy(keys.map{col(_)}: _*).agg(aggcols.head, aggcols.tail: _*)
 
-      //Rescale the non-null percentRanks
+      //Rescale the non-null percent_ranks
       rawdf.smvJoinByKey(rawmin, keys, "inner").smvSelectPlus(valueCols.map{
         c => ((col(c_rawpr(c)) - col(c_prmin(c)))/(lit(1.0) - col(c_prmin(c)))).alias(c_pctrnk(c))
       }: _*).smvSelectMinus(valueCols.map{c => Seq(c_rawpr(c), c_prmin(c))}.flatten.map{col(_)}: _*)
     } else {
-      df.smvSelectPlus(valueCols.zip(windows).map{case (c, w) => percentRank().over(w).alias(c_pctrnk(c))}: _*)
+      df.smvSelectPlus(valueCols.zip(windows).map{case (c, w) => percent_rank().over(w).alias(c_pctrnk(c))}: _*)
     }
   }
 
@@ -327,7 +327,7 @@
    * https://en.wikipedia.org/wiki/Quantile#Estimating_quantiles_from_a_sample
    * for details.
    *
-   * `smvQuantile` calculated from Spark's `percentRank`. The algorithm is equavalent to the
+   * `smvQuantile` calculated from Spark's `percent_rank`. The algorithm is equavalent to the
    * one labled as `R-7, Excel, SciPy-(1,1), Maple-6` in above wikipedia page. Please note it
    * is slight different from SAS's default algorithm (labled as SAS-5).
    *
@@ -360,15 +360,6 @@
     val p2tUdf = udf(percent2nTile)
 
     require(numBins >= 2)
-<<<<<<< HEAD
-    val total = df.groupBy(keys.head, keys.tail: _*).agg(sum(valueCol) as s"${valueCol}_total")
-    val w     = winspec.orderBy(valueCol)
-    df.smvSelectPlus(sum(valueCol) over w as s"${valueCol}_rsum",
-                     udf(percent2nTile).apply((percent_rank() over w)) as s"${valueCol}_quantile")
-      .smvJoinByKey(total, keys, SmvJoinType.Inner)
-  }
-=======
->>>>>>> 07709487
 
     val cols = df.columns
     val c_pctrnk = {c: String => mkUniq(cols, c + "_pctrnk")}
