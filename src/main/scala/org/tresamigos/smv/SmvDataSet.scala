/*
 * This file is licensed under the Apache License, Version 2.0
 * (the "License"); you may not use this file except in compliance with
 * the License.  You may obtain a copy of the License at
 *
 *    http://www.apache.org/licenses/LICENSE-2.0
 *
 * Unless required by applicable law or agreed to in writing, software
 * distributed under the License is distributed on an "AS IS" BASIS,
 * WITHOUT WARRANTIES OR CONDITIONS OF ANY KIND, either express or implied.
 * See the License for the specific language governing permissions and
 * limitations under the License.
 */

package org.tresamigos.smv

import org.apache.spark.sql.DataFrame

import org.joda.time._
import org.joda.time.format._
import dqm._

import scala.collection.JavaConversions._
import scala.util.Try

/** A module's file name part is stackable, e.g. with Using[SmvRunConfig] */
trait FilenamePart {
  def fnpart: String
}

/**
 * Dependency management unit within the SMV application framework.  Execution order within
 * the SMV application framework is derived from dependency between SmvDataSet instances.
 * Instances of this class can either be a file or a module. In either case, there would
 * be a single result DataFrame.
 */
abstract class SmvDataSet extends FilenamePart {

  lazy val app: SmvApp            = SmvApp.app
  private var rddCache: DataFrame = null

  /**
   * The FQN of an SmvDataSet is its classname for Scala implementations.
   *
   * Scala proxies for implementations in other languages must
   * override this to name the proxied FQN.
   */
  def fqn: String       = this.getClass().getName().filterNot(_ == '$')
  def urn: URN          = ModURN(fqn)
  override def toString = urn.toString

  /** Names the persisted file for the result of this SmvDataSet */
  override def fnpart = fqn

  def description(): String

  /** DataSet type: could be 4 values, Input, Link, Module, Output */
  def dsType(): String

  /** modules must override to provide set of datasets they depend on.
   * This is no longer the canonical list of dependencies. Internally
   * we should query resolvedRequiresDS for dependencies.
   */
  def requiresDS(): Seq[SmvDataSet]

  /** fixed list of SmvDataSet dependencies */
  var resolvedRequiresDS: Seq[SmvDataSet] = Seq.empty[SmvDataSet]

  lazy val ancestors: Seq[SmvDataSet] =
    (resolvedRequiresDS ++ resolvedRequiresDS.flatMap(_.ancestors)).distinct

  def resolve(resolver: DataSetResolver): SmvDataSet = {
    resolvedRequiresDS = requiresDS map (resolver.resolveDataSet(_))
    this
  }

  /** All dependencies with the dependency hierarchy flattened */
  def allDeps: Seq[SmvDataSet] =
    (resolvedRequiresDS
      .foldLeft(Seq.empty[SmvDataSet]) { (acc, elem) =>
        elem.allDeps ++ (elem +: acc)
      })
      .distinct

  def requiresAnc(): Seq[SmvAncillary] = Seq.empty

  /** TODO: remove this method as checkDependency replaced this function */
  def getAncillary[T <: SmvAncillary](anc: T) = {
    if (requiresAnc.contains(anc)) anc
    else throw new SmvRuntimeException(s"SmvAncillary: ${anc} is not in requiresAnc")
  }

  /** user tagged code "version".  Derived classes should update the value when code or data */
  def version(): Int = 0

  /** full name of hive output table if this module is published to hive. */
  def tableName: String = throw new IllegalStateException("tableName not specified for ${fqn}")

  /** Objects defined in Spark Shell has class name start with $ **/
  val isObjectInShell: Boolean = this.getClass.getName matches """\$.*"""

  /**
   * SmvDataSet code (not data) CRC. Always return 0 for objects created in spark shell
   */
  private[smv] lazy val datasetCRC = {
    if (isObjectInShell)
      0l
    else
      ClassCRC(this)
  }

  /** Hash computed from the dataset, could be overridden to include things other than CRC */
  def datasetHash: Int = datasetCRC.toInt

  /**
   * Determine the hash of this module and the hash of hash (HOH) of all the modules it depends on.
   * This way, if this module or any of the modules it depends on changes, the HOH should change.
   * The "version" of the current dataset is also used in the computation to allow user to force
   * a change in the hash of hash if some external dependency changed as well.
   * TODO: need to add requiresAnc dependency here
   */
  private[smv] lazy val hashOfHash: Int = {
    (resolvedRequiresDS.map(_.hashOfHash) ++ Seq(version, datasetHash)).hashCode()
  }

  /**
   * flag if this module is ephemeral or short lived so that it will not be persisted when a graph is executed.
   * This is quite handy for "filter" or "map" type modules so that we don't force an extra I/O step when it
   * is not needed.  By default all modules are persisted unless the flag is overridden to true.
   * Note: the module will still be persisted if it was specifically selected to run by the user.
   */
  def isEphemeral: Boolean

  /** do not persist validation result if isObjectInShell **/
  private[smv] def isPersistValidateResult = !isObjectInShell

  /**
   * Define the DQM rules, fixes and policies to be applied to this `DataSet`.
   * See [[org.tresamigos.smv.dqm]], [[org.tresamigos.smv.dqm.DQMRule]], and [[org.tresamigos.smv.dqm.DQMFix]]
   * for details on creating rules and fixes.
   *
   * Concrete modules and files should override this method to define rules/fixes to apply.
   * The default is to provide an empty set of DQM rules/fixes.
   */
  def dqm(): SmvDQM  = SmvDQM()
  def getDqm: SmvDQM = dqm()

  /**
   * createDsDqm could be overridden by smv internal SmvDataSet's sub-classes
   */
  private[smv] def createDsDqm() = dqm()

  /**
   * returns the DataFrame from this dataset (file/module).
   * The value is cached so this function can be called repeatedly. The cache is
   * external to SmvDataSet so that it we will not recalculate the DF even after
   * dynamically loading the same SmvDataSet.
   * Note: the RDD graph is cached and NOT the data (i.e. rdd.cache is NOT called here)
   */
  def rdd() = {
    if (!app.dfCache.contains(versionedFqn)) {
      app.dfCache = app.dfCache + (versionedFqn -> computeRDD)
    }
    app.dfCache(versionedFqn)
  }

  private def verHex = f"${hashOfHash}%08x"
  def versionedFqn   = s"${fqn}_${verHex}"

  /** The "versioned" module file base name. */
  private def versionedBasePath(prefix: String): String = {
    s"""${app.smvConfig.outputDir}/${prefix}${versionedFqn}"""
  }

  /** Returns the path for the module's csv output */
  def moduleCsvPath(prefix: String = ""): String =
    versionedBasePath(prefix) + ".csv"

  /** Returns the path for the module's schema file */
  private[smv] def moduleSchemaPath(prefix: String = ""): String =
    versionedBasePath(prefix) + ".schema"

  /** Returns the path for the module's edd report output */
  private[smv] def moduleEddPath(prefix: String = ""): String =
    versionedBasePath(prefix) + ".edd"

  /** Returns the path for the module's reject report output */
  private[smv] def moduleValidPath(prefix: String = ""): String =
    versionedBasePath(prefix) + ".valid"

  /** perform the actual run of this module to get the generated SRDD result. */
  private[smv] def doRun(dsDqm: DQMValidator): DataFrame

  /**
   * delete the output(s) associated with this module (csv file and schema).
   * TODO: replace with df.write.mode(Overwrite) once we move to spark 1.4
   */
  private[smv] def deleteOutputs() = {
    val csvPath    = moduleCsvPath()
    val eddPath    = moduleEddPath()
    val schemaPath = moduleSchemaPath()
    val rejectPath = moduleValidPath()
    SmvHDFS.deleteFile(csvPath)
    SmvHDFS.deleteFile(schemaPath)
    SmvHDFS.deleteFile(eddPath)
    SmvHDFS.deleteFile(rejectPath)
  }

  /**
   * Returns current valid outputs produced by this module.
   */
  private[smv] def currentModuleOutputFiles(): Seq[String] = {
    Seq(moduleCsvPath(), moduleSchemaPath(), moduleEddPath(), moduleValidPath())
  }

  private[smv] def persist(rdd: DataFrame, prefix: String = "") =
    SmvUtil.persist(app.sparkSession, rdd, moduleCsvPath(prefix), app.genEdd)

  private[smv] def readPersistedFile(prefix: String = ""): Try[DataFrame] =
    Try(SmvUtil.readFile(app.sparkSession, moduleCsvPath(prefix)))

  private[smv] def computeRDD: DataFrame = {
    val dsDqm     = new DQMValidator(createDsDqm())
    val validator = new ValidationSet(Seq(dsDqm), isPersistValidateResult)

    if (isEphemeral) {
      val df = dsDqm.attachTasks(doRun(dsDqm))
      validator.validate(df, false, moduleValidPath()) // no action before this point
      df
    } else {
      readPersistedFile().recoverWith {
        case e =>
          val df = dsDqm.attachTasks(doRun(dsDqm))
          // Delete outputs in case data was partially written previously
          deleteOutputs
          persist(df)
          validator.validate(df, true, moduleValidPath()) // has already had action (from persist)
          readPersistedFile()
      }.get
    }
  }

  /** path of published data for a given version. */
  private def publishPath(version: String) = s"${app.smvConfig.publishDir}/${version}/${fqn}.csv"

  /**
   * Publish the current module data to the publish directory.
   * PRECONDITION: user must have specified the --publish command line option (that is where we get the version)
   */
  private[smv] def publish() = {
    val df      = rdd()
    val version = app.smvConfig.cmdLine.publish()
    val handler = new FileIOHandler(app.sparkSession, publishPath(version))
    //Same as in persist, publish null string as a special value with assumption that it's not
    //a valid data value
    handler.saveAsCsvWithSchema(df, strNullValue = "_SmvStrNull_")

    /* publish should also calculate edd if generarte Edd flag was turned on */
    if (app.genEdd)
      df.edd.persistBesideData(publishPath(version))
  }

  private[smv] lazy val parentStage: Option[String] = app.dsm.stageForUrn(urn)
  private[smv] def stageVersion()                   = parentStage flatMap { app.smvConfig.stageVersions.get(_) }

  /**
   * Read the published data of this module if the parent stage has specified a version.
   * @return Some(DataFrame) if the stage has a version specified, None otherwise.
   */
  private[smv] def readPublishedData(): Option[DataFrame] = {
    stageVersion.map { v =>
      val handler = new FileIOHandler(app.sparkSession, publishPath(v))
      handler.csvFileWithSchema(null)
    }
  }
}

/**
 * Abstract out the common part of input SmvDataSet
 */
private[smv] abstract class SmvInputDataSet extends SmvDataSet {
  override def requiresDS() = Seq.empty
  override val isEphemeral  = true

  override def dsType() = "Input"

  /**
   * Method to run/pre-process the input file.
   * Users can override this method to perform file level
   * ETL operations.
   */
  def run(df: DataFrame) = df
}

/**
 * SMV Dataset Wrapper around a hive table.
 */
case class SmvHiveTable(override val tableName: String, val userQuery: String = null)
    extends SmvInputDataSet {
  override def description() = s"Hive Table: @${tableName}"

  val query = {
    if (userQuery == null)
      "select * from " + tableName
    else
      userQuery
  }

  override private[smv] def doRun(dsDqm: DQMValidator): DataFrame = {
    val df = app.sparkSession.sql(query)
    run(df)
  }
}

/**
 * Both SmvFile and SmvCsvStringData shared the parser validation part, extract the
 * common part to the new ABC: SmvDSWithParser
 */
trait SmvDSWithParser extends SmvDataSet {
  val forceParserCheck   = true
  val failAtParsingError = true

  override def createDsDqm() =
    if (failAtParsingError) dqm().add(FailParserCountPolicy(1)).addAction()
    else if (forceParserCheck) dqm().addAction()
    else dqm()
}

abstract class SmvFile extends SmvInputDataSet {
  val path: String
  val schemaPath: String     = null
  override def description() = s"Input file: @${path}"

  private[smv] def isFullPath: Boolean = false

  protected def findFullPath(_path: String) = {
    if (isFullPath || ("""^[\.\/]""".r).findFirstIn(_path) != None) _path
    else if (_path.startsWith("input/")) s"${app.smvConfig.dataDir}/${_path}"
    else s"${app.smvConfig.inputDir}/${_path}"
  }

  /* Historically we specify path in SmvFile respect to dataDir
   * instead of inputDir. However by convention we always put data
   * files in /data/input/ dir, so all the path strings in the projects
   * started with "input/". To transfer to use inputDir, we will still
   * prepend dataDir if the path string start with "input/"
   */
  private[smv] def fullPath = findFullPath(path)

  private[smv] def fullSchemaPath = {
    if (schemaPath == null) None
    else Option(findFullPath(schemaPath))
  }

  /* For SmvFile, the datasetHash should be based on
   *  - raw class code crc
   *  - input csv file path
   *  - input csv file modified time
   *  - input schema file path
   *  - input schema file modified time
   */
  override def datasetHash() = {
    val fileName = fullPath
    val mTime    = SmvHDFS.modificationTime(fileName)

    val schemaPath  = fullSchemaPath.getOrElse(SmvSchema.dataPathToSchemaPath(fullPath))
    val schemaMTime = SmvHDFS.modificationTime(schemaPath)

    val crc = new java.util.zip.CRC32
    crc.update((fileName + schemaPath).toCharArray.map(_.toByte))
    (crc.getValue + mTime + schemaMTime + datasetCRC).toInt
  }
}

/**
 * Represents a raw input file with a given file path (can be local or hdfs) and CSV attributes.
 */
case class SmvCsvFile(
    override val path: String,
    csvAttributes: CsvAttributes = null,
    override val schemaPath: String = null,
    override val isFullPath: Boolean = false
) extends SmvFile
    with SmvDSWithParser {

  override private[smv] def doRun(dsDqm: DQMValidator): DataFrame = {
    val parserValidator =
      if (dsDqm == null) TerminateParserLogger else dsDqm.createParserValidator()
    // TODO: this should use inputDir instead of dataDir
<<<<<<< HEAD
    val handler = new FileIOHandler(app.sparkSession, fullPath, fullSchemaPath, parserValidator)
=======
    val handler = new FileIOHandler(app.sqlContext, fullPath, fullSchemaPath, parserValidator)
>>>>>>> 9df47292
    val df      = handler.csvFileWithSchema(csvAttributes)
    run(df)
  }
}

/**
 * Instead of a single input file, specify a data dir with files which has
 * the same schema and CsvAttributes.
 *
 * `SmvCsvFile` can also take dir as path parameter, but all files are considered
 * slices. In that case if none of them has headers, it's equivalent to `SmvMultiCsvFiles`.
 * However if every file has header, `SmvCsvFile` will not remove header correctly.
 **/
class SmvMultiCsvFiles(
    dir: String,
    csvAttributes: CsvAttributes = null,
    override val schemaPath: String = null
) extends SmvFile
    with SmvDSWithParser {

  override val path = dir

  override def fullSchemaPath = {
    if (schemaPath == null) Option(SmvSchema.dataPathToSchemaPath(fullPath))
    else Option(findFullPath(schemaPath))
  }

  override private[smv] def doRun(dsDqm: DQMValidator): DataFrame = {
    val parserValidator =
      if (dsDqm == null) TerminateParserLogger else dsDqm.createParserValidator()

    val filesInDir = SmvHDFS.dirList(fullPath).map { n =>
      s"${fullPath}/${n}"
    }

    if (filesInDir.isEmpty)
      throw new SmvRuntimeException(s"There are no data files in ${fullPath}")

    val df = filesInDir
      .map { s =>
<<<<<<< HEAD
        val handler = new FileIOHandler(app.sparkSession, s, fullSchemaPath, parserValidator)
        handler.csvFileWithSchema(csvAttributes)
      }
      .reduce(_ union _)
=======
        val handler = new FileIOHandler(app.sqlContext, s, fullSchemaPath, parserValidator)
        handler.csvFileWithSchema(csvAttributes)
      }
      .reduce(_ unionAll _)
>>>>>>> 9df47292

    run(df)
  }
}

case class SmvFrlFile(
    override val path: String,
    override val schemaPath: String = null,
    override val isFullPath: Boolean = false
) extends SmvFile
    with SmvDSWithParser {

  override private[smv] def doRun(dsDqm: DQMValidator): DataFrame = {
    val parserValidator =
      if (dsDqm == null) TerminateParserLogger else dsDqm.createParserValidator()
    // TODO: this should use inputDir instead of dataDir
<<<<<<< HEAD
    val handler = new FileIOHandler(app.sparkSession, fullPath, fullSchemaPath, parserValidator)
=======
    val handler = new FileIOHandler(app.sqlContext, fullPath, fullSchemaPath, parserValidator)
>>>>>>> 9df47292
    val df      = handler.frlFileWithSchema()
    run(df)
  }
}

/**
 * Maps SmvDataSet to DataFrame by FQN. This is the type of the parameter expected
 * by SmvModule's run method.
 *
 * Subclasses `Function1[SmvDataSet, DataFrame]` so it can be used the
 * same way as before, when `runParams` was type-aliased to
 * `Map[SmvDataSet, DataFrame]`
 */
<<<<<<< HEAD
class RunParams(ds2df: Map[SmvDataSet, DataFrame]) {
  val urn2df                = ds2df.map { case (ds, df) => (ds.urn, df) }.toMap
  def apply(ds: SmvDataSet) = urn2df(ds.urn)
  def size                  = ds2df.size
=======
class RunParams(ds2df: Map[SmvDataSet, DataFrame]) extends (SmvDataSet => DataFrame) {
  val urn2df                         = ds2df.map { case (ds, df) => (ds.urn, df) }.toMap
  override def apply(ds: SmvDataSet) = urn2df(ds.urn)
  def size                           = ds2df.size
>>>>>>> 9df47292
}

/**
 * base module class.  All SMV modules need to extend this class and provide their
 * description and dependency requirements (what does it depend on).
 * The module run method will be provided the result of all dependent inputs and the
 * result of the run is the result of this module.  All modules that depend on this module
 * will be provided the DataFrame result from the run method of this module.
 * Note: the module should *not* persist any RDD itself.
 */
abstract class SmvModule(val description: String) extends SmvDataSet {

  /**
   * flag if this module is ephemeral or short lived so that it will not be persisted when a graph is executed.
   * This is quite handy for "filter" or "map" type modules so that we don't force an extra I/O step when it
   * is not needed.  By default all modules are persisted unless the flag is overriden to true.
   * Note: the module will still be persisted if it was specifically selected to run by the user.
   */
  override def isEphemeral = false

  override def dsType() = "Module"

  type runParams = RunParams
  def run(inputs: runParams): DataFrame

  /** perform the actual run of this module to get the generated SRDD result. */
  override private[smv] def doRun(dsDqm: DQMValidator): DataFrame = {
    val paramMap: Map[SmvDataSet, DataFrame] =
<<<<<<< HEAD
      (resolvedRequiresDS map (dep => (dep, app.resolveRDD(dep)))).toMap
=======
      (resolvedRequiresDS map (dep => (dep, dep.rdd))).toMap
>>>>>>> 9df47292
    run(new runParams(paramMap))
  }

  /** Use Bytecode analysis to figure out dependency and check against
   *  resolvedRequiresDS and requiresAnc. Could consider to totaly drop resolvedRequiresDS and
   *  requiresAnc, and always use ASM to derive the dependency
   **/
  private def checkDependency(): Unit = {
    val dep = DataSetDependency(this.getClass.getName)
    dep.dependsAnc
      .map { s =>
        (s, SmvReflection.objectNameToInstance[SmvAncillary](s))
      }
      .filterNot { case (s, a) => requiresAnc().contains(a) }
      .foreach {
        case (s, a) =>
          throw new SmvRuntimeException(s"SmvAncillary ${s} need to be specified in requiresAnc")
<<<<<<< HEAD
      }
    dep.dependsDS
      .map { s =>
        (s, SmvReflection.objectNameToInstance[SmvDataSet](s))
      }
=======
      }
    dep.dependsDS
      .map { s =>
        (s, SmvReflection.objectNameToInstance[SmvDataSet](s))
      }
>>>>>>> 9df47292
      .filterNot { case (s, a) => resolvedRequiresDS.contains(a) }
      .foreach {
        case (s, a) =>
          throw new SmvRuntimeException(
            s"SmvDataSet ${s} need to be specified in requiresDS, ${a}")
      }
  }

  /**
   * Create a snapshot in the current module at some result DataFrame.
   * This is useful for debugging a long SmvModule by creating snapshots along the way.
   * {{{
   * object MyMod extends SmvModule("...") {
   *   override def requiresDS = Seq(...)
   *   override def run(...) = {
   *      val s1 = ...
   *      snapshot(s1, "s1")
   *      val s2 = f(s1)
   *      snapshot(s2, "s2")
   *      ...
   *   }
   * }}}
   */
  def snapshot(df: DataFrame, prefix: String): DataFrame = {
    persist(df, prefix)
    readPersistedFile(prefix).get
  }

}

/**
 * Link to an output module in another stage.
 * Because modules in a given stage can not access modules in another stage, this class
 * enables the user to link an output module from one stage as an input into current stage.
 * {{{
 *   package stage2.input
 *
 *   object Account1Link extends SmvModuleLink(stage1.Accounts)
 * }}}
 * Similar to File/Module, a `dqm()` method can also be overriden in the link
 */
class SmvModuleLink(val outputModule: SmvOutput)
    extends SmvModule(s"Link to ${outputModule.asInstanceOf[SmvDataSet].fqn}") {

  private[smv] val smvModule = outputModule.asInstanceOf[SmvDataSet]

  override def fqn = throw new SmvRuntimeException("SmvModuleLink fqn should never be called")
  override def urn = LinkURN(smvModule.fqn)

  override lazy val ancestors = smvModule.ancestors

  /**
   *  No need to check isEphemeral any more
   *  SmvOutput will be published anyhow regardless of ephemeral or not
   **/
  // require(! smvModule.isEphemeral)
  // TODO: add check that the link is to an object in a different stage!!!

  private[smv] val isFollowLink = true

  override val isEphemeral = true

  override def dsType() = "Link"

  /**
   * override the module run/requiresDS methods to be a no-op as it will never be called (we overwrite doRun as well.)
   */
  override def requiresDS()           = Seq.empty[SmvDataSet]
  override def run(inputs: runParams) = null

  /**
   * Resolve the target SmvModule and wrap it in a new SmvModuleLink
   */
  override def resolve(resolver: DataSetResolver): SmvDataSet =
    new SmvModuleLink(resolver.resolveDataSet(smvModule).asInstanceOf[SmvOutput])

  /**
   * If the depended smvModule has a published version, SmvModuleLink's datasetHash
   * depends on the version string. Otherwise, depends on the smvModule's hashOfHash
   **/
  override def datasetHash() = {
    val dependedHash = smvModule.stageVersion
      .map { v =>
        val crc = new java.util.zip.CRC32
        crc.update(v.toCharArray.map(_.toByte))
        (crc.getValue).toInt
      }
      .getOrElse(smvModule.hashOfHash)

    (dependedHash + datasetCRC).toInt
  }

  /**
   * SmvModuleLinks should not cache or validate their data
   */
  override def computeRDD = throw new SmvRuntimeException("SmvModuleLink computeRDD should never be called")
  override private[smv] def doRun(dsDqm: DQMValidator) = throw new SmvRuntimeException("SmvModuleLink doRun should never be called")

  /**
   * "Running" a link requires that we read the published output from the upstream `DataSet`.
   * When publish version is specified, it will try to read from the published dir. Otherwise
   * it will either "follow-the-link", which means resolve the modules the linked DS depends on
   * and run the DS, or "not-follow-the-link", which will try to read from the persisted data dir
   * and fail if not found.
   */
  override def rdd: DataFrame = {
    if (isFollowLink) {
      smvModule.readPublishedData().getOrElse(smvModule.rdd())
    } else {
      smvModule
        .readPublishedData()
        .orElse { smvModule.readPersistedFile().toOption }
        .getOrElse(
          throw new IllegalStateException(s"can not find published or persisted ${description}"))
    }
  }
}

/**
 * Class for declaring datasets defined in another language. Resolves to an
 * instance of SmvExtModulePython.
 */
case class SmvExtModule(modFqn: String) extends SmvModule(s"External module ${modFqn}") {
  override val fqn = modFqn
  override def dsType(): String =
    throw new SmvRuntimeException("SmvExtModule dsType should never be called")
  override def requiresDS =
    throw new SmvRuntimeException("SmvExtModule requiresDS should never be called")
  override def resolve(resolver: DataSetResolver): SmvDataSet =
    resolver.loadDataSet(urn).head.asInstanceOf[SmvExtModulePython]
  override def run(i: RunParams) =
    throw new SmvRuntimeException("SmvExtModule run should never be called")
}

/**
 * Declarative class for links to datasets defined in another language. Resolves
 * to a link to an SmvExtModulePython.
 */
case class SmvExtModuleLink(modFqn: String)
    extends SmvModuleLink(new SmvExtModule(modFqn) with SmvOutput)

/**
 * Concrete SmvDataSet representation of modules defined in Python. Created
 * exclusively by DataSetRepoPython. Wraps an ISmvModule.
 */
class SmvExtModulePython(target: ISmvModule) extends SmvDataSet {
  override val description = s"SmvPyModule ${target.fqn}"
  override val fqn         = target.fqn
  override def tableName   = target.tableName()
  override def isEphemeral = target.isEphemeral()
  override def dsType      = target.dsType()
  override def requiresDS =
    throw new SmvRuntimeException("SmvExtModulePython requiresDS should never be called")
  override def resolve(resolver: DataSetResolver): SmvDataSet = {
    resolvedRequiresDS = target.dependencies map (urn => resolver.loadDataSet(URN(urn)).head)
    this
  }
  override private[smv] def doRun(dsDqm: DQMValidator): DataFrame =
    target.getDataFrame(new DQMValidator(createDsDqm),
                        resolvedRequiresDS
                          .map { ds =>
<<<<<<< HEAD
                            (ds.urn.toString, app.resolveRDD(ds))
=======
                            (ds.urn.toString, ds.rdd)
>>>>>>> 9df47292
                          }
                          .toMap[String, DataFrame])
  override def datasetHash = target.datasetHash()
  override def createDsDqm = target.getDqm()
}

/**
 * Factory for SmvExtModulePython. Creates an SmvExtModulePython with SmvOuptut
 * if the Python dataset is SmvPyOutput
 */
object SmvExtModulePython {
  def apply(target: ISmvModule): SmvExtModulePython = {
    if (target.isOutput)
      new SmvExtModulePython(target) with SmvOutput
    else
      new SmvExtModulePython(target)
  }
}

/**
 * a built-in SmvModule from schema string and data string
 *
 * E.g.
 * {{{
 * SmvCsvStringData("a:String;b:Double;c:String", "aa,1.0,cc;aa2,3.5,CC")
 * }}}
 *
 **/
case class SmvCsvStringData(
    schemaStr: String,
    data: String,
    override val isPersistValidateResult: Boolean = false
) extends SmvInputDataSet
    with SmvDSWithParser {

  override def description() = s"Dummy module to create DF from strings"

  override def datasetHash() = {
    val crc = new java.util.zip.CRC32
    crc.update((schemaStr + data).toCharArray.map(_.toByte))
    (crc.getValue + datasetCRC).toInt
  }

  override def doRun(dsDqm: DQMValidator): DataFrame = {
    val schema    = SmvSchema.fromString(schemaStr)
    val dataArray = if (null == data) Array.empty[String] else data.split(";").map(_.trim)

    val parserValidator =
      if (dsDqm == null) TerminateParserLogger else dsDqm.createParserValidator()
<<<<<<< HEAD
    val handler = new FileIOHandler(app.sparkSession, null, None, parserValidator)
=======
    val handler = new FileIOHandler(app.sqlContext, null, None, parserValidator)
>>>>>>> 9df47292
    handler.csvStringRDDToDF(app.sc.makeRDD(dataArray), schema, schema.extractCsvAttributes())
  }
}

/**
 * A marker trait that indicates that a SmvDataSet/SmvModule decorated with this trait is an output DataSet/module.
 */
trait SmvOutput { this: SmvDataSet =>
  override def dsType(): String = "Output"
}

/** Base marker trait for run configuration objects */
trait SmvRunConfig

/**
 * SmvDataSet that can be configured to return different DataFrames.
 */
trait Using[+T <: SmvRunConfig] extends FilenamePart { self: SmvDataSet =>

  lazy val confObjName = self.app.smvConfig.runConfObj

  /** The actual run configuration object */
  lazy val runConfig: T = {
    require(
      confObjName.isDefined,
      s"Expected a run configuration object provided with ${SmvConfig.RunConfObjKey} but found none")

    import scala.reflect.runtime.{universe => ru}
    val mir = ru.runtimeMirror(getClass.getClassLoader)

    val sym    = mir.staticModule(confObjName.get)
    val module = mir.reflectModule(sym)
    module.instance.asInstanceOf[T]
  }

  // Configurable SmvDataSet has the configuration object appended to its name
  abstract override def fnpart = {
    val confObjStr = confObjName.get
    super.fnpart + '-' + confObjStr.substring(1 + confObjStr.lastIndexOf('.'))
  }
}<|MERGE_RESOLUTION|>--- conflicted
+++ resolved
@@ -387,11 +387,7 @@
     val parserValidator =
       if (dsDqm == null) TerminateParserLogger else dsDqm.createParserValidator()
     // TODO: this should use inputDir instead of dataDir
-<<<<<<< HEAD
     val handler = new FileIOHandler(app.sparkSession, fullPath, fullSchemaPath, parserValidator)
-=======
-    val handler = new FileIOHandler(app.sqlContext, fullPath, fullSchemaPath, parserValidator)
->>>>>>> 9df47292
     val df      = handler.csvFileWithSchema(csvAttributes)
     run(df)
   }
@@ -432,17 +428,10 @@
 
     val df = filesInDir
       .map { s =>
-<<<<<<< HEAD
         val handler = new FileIOHandler(app.sparkSession, s, fullSchemaPath, parserValidator)
         handler.csvFileWithSchema(csvAttributes)
       }
       .reduce(_ union _)
-=======
-        val handler = new FileIOHandler(app.sqlContext, s, fullSchemaPath, parserValidator)
-        handler.csvFileWithSchema(csvAttributes)
-      }
-      .reduce(_ unionAll _)
->>>>>>> 9df47292
 
     run(df)
   }
@@ -459,11 +448,7 @@
     val parserValidator =
       if (dsDqm == null) TerminateParserLogger else dsDqm.createParserValidator()
     // TODO: this should use inputDir instead of dataDir
-<<<<<<< HEAD
     val handler = new FileIOHandler(app.sparkSession, fullPath, fullSchemaPath, parserValidator)
-=======
-    val handler = new FileIOHandler(app.sqlContext, fullPath, fullSchemaPath, parserValidator)
->>>>>>> 9df47292
     val df      = handler.frlFileWithSchema()
     run(df)
   }
@@ -477,17 +462,10 @@
  * same way as before, when `runParams` was type-aliased to
  * `Map[SmvDataSet, DataFrame]`
  */
-<<<<<<< HEAD
-class RunParams(ds2df: Map[SmvDataSet, DataFrame]) {
-  val urn2df                = ds2df.map { case (ds, df) => (ds.urn, df) }.toMap
-  def apply(ds: SmvDataSet) = urn2df(ds.urn)
-  def size                  = ds2df.size
-=======
 class RunParams(ds2df: Map[SmvDataSet, DataFrame]) extends (SmvDataSet => DataFrame) {
   val urn2df                         = ds2df.map { case (ds, df) => (ds.urn, df) }.toMap
   override def apply(ds: SmvDataSet) = urn2df(ds.urn)
   def size                           = ds2df.size
->>>>>>> 9df47292
 }
 
 /**
@@ -516,11 +494,7 @@
   /** perform the actual run of this module to get the generated SRDD result. */
   override private[smv] def doRun(dsDqm: DQMValidator): DataFrame = {
     val paramMap: Map[SmvDataSet, DataFrame] =
-<<<<<<< HEAD
-      (resolvedRequiresDS map (dep => (dep, app.resolveRDD(dep)))).toMap
-=======
       (resolvedRequiresDS map (dep => (dep, dep.rdd))).toMap
->>>>>>> 9df47292
     run(new runParams(paramMap))
   }
 
@@ -538,19 +512,11 @@
       .foreach {
         case (s, a) =>
           throw new SmvRuntimeException(s"SmvAncillary ${s} need to be specified in requiresAnc")
-<<<<<<< HEAD
       }
     dep.dependsDS
       .map { s =>
         (s, SmvReflection.objectNameToInstance[SmvDataSet](s))
       }
-=======
-      }
-    dep.dependsDS
-      .map { s =>
-        (s, SmvReflection.objectNameToInstance[SmvDataSet](s))
-      }
->>>>>>> 9df47292
       .filterNot { case (s, a) => resolvedRequiresDS.contains(a) }
       .foreach {
         case (s, a) =>
@@ -712,11 +678,7 @@
     target.getDataFrame(new DQMValidator(createDsDqm),
                         resolvedRequiresDS
                           .map { ds =>
-<<<<<<< HEAD
-                            (ds.urn.toString, app.resolveRDD(ds))
-=======
                             (ds.urn.toString, ds.rdd)
->>>>>>> 9df47292
                           }
                           .toMap[String, DataFrame])
   override def datasetHash = target.datasetHash()
@@ -766,11 +728,7 @@
 
     val parserValidator =
       if (dsDqm == null) TerminateParserLogger else dsDqm.createParserValidator()
-<<<<<<< HEAD
     val handler = new FileIOHandler(app.sparkSession, null, None, parserValidator)
-=======
-    val handler = new FileIOHandler(app.sqlContext, null, None, parserValidator)
->>>>>>> 9df47292
     handler.csvStringRDDToDF(app.sc.makeRDD(dataArray), schema, schema.extractCsvAttributes())
   }
 }
