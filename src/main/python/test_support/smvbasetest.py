#
# This file is licensed under the Apache License, Version 2.0
# (the "License"); you may not use this file except in compliance with
# the License.  You may obtain a copy of the License at
#
#    http://www.apache.org/licenses/LICENSE-2.0
#
# Unless required by applicable law or agreed to in writing, software
# distributed under the License is distributed on an "AS IS" BASIS,
# WITHOUT WARRANTIES OR CONDITIONS OF ANY KIND, either express or implied.
# See the License for the specific language governing permissions and
# limitations under the License.

import unittest
from test_support.testconfig import TestConfig

import pyspark
from pyspark.context import SparkContext
from pyspark.sql import *

import os, shutil

class SmvBaseTest(unittest.TestCase):
    # DataDir value is deprecated. Use tmpDataDir instead
    DataDir = "./target/data"
    PytestDir = "./target/pytest"

    @classmethod
    def smvAppInitArgs(cls):
        return ['-m', 'None']

    @classmethod
    def setUpClass(cls):
<<<<<<< HEAD
        cls.sparkSession = TestConfig.sparkSession()
=======
        # Import needs to happen during EVERY setup to ensure that we are
        # using the most recently reloaded SmvApp
        from smv.smvapp import SmvApp

>>>>>>> fdf7c9e8
        cls.sparkContext = TestConfig.sparkContext()
        cls.sparkContext.setLogLevel("ERROR")

        import random;
        callback_server_port = random.randint(20000, 65535)

<<<<<<< HEAD
        args = TestConfig.smv_args() + cls.smvAppInitArgs() + ['--cbs-port', str(callback_server_port), '--data-dir', cls.DataDir]
        cls.smvApp = SmvApp.createInstance(args, cls.sparkSession)
=======
        args = TestConfig.smv_args() + cls.smvAppInitArgs() + ['--cbs-port', str(callback_server_port), '--data-dir', cls.tmpDataDir()]
        # The test's SmvApp must be set as the singleton for correct results of some tests
        # The original SmvApp (if any) will be restored when the test is torn down
        cls.smvApp = SmvApp.createInstance(args, cls.sparkContext, cls.sqlContext)
>>>>>>> fdf7c9e8

        cls.mkTmpTestDir()

    @classmethod
    def tearDownClass(cls):
        # Import needs to happen during EVERY setup to ensure that we are
        # using the most recently reloaded SmvApp
        from smv.smvapp import SmvApp
        # Restore SmvApp singleton
        SmvApp.setInstance(TestConfig.originalSmvApp())

    def setUp(self):
        """Patch for Python 2.6 without using unittest
        """
        from smv import SmvApp
        cls = self.__class__
        if not hasattr(cls, 'smvApp'):
            cls.sparkSession = TestConfig.sparkSession()
            cls.sparkContext = TestConfig.sparkContext()
            cls.sparkContext.setLogLevel("ERROR")

            import random;
            callback_server_port = random.randint(20000, 65535)

            args = TestConfig.smv_args() + cls.smvAppInitArgs() + ['--cbs-port', str(callback_server_port)]
            cls.smvApp = SmvApp.createInstance(args, cls.sparkSession)

    @classmethod
    def createDF(cls, schema, data):
        return cls.smvApp.createDF(schema, data)

    @classmethod
    def df(cls, fqn):
        return cls.smvApp.runModule("mod:" + fqn)

    def should_be_same(self, expected, result):
        """Asserts that the two dataframes contain the same data, ignoring order
        """

        # Since Python sort can't handle null values in DF, use DF's orderBy to sort
        def sort_collect(df):
            return df.coalesce(1).orderBy(*(df.columns)).collect()

        self.assertEqual(expected.columns, result.columns)
        self.assertEqual(sort_collect(expected), sort_collect(result))

    @classmethod
    def tmpTestDir(cls):
        """Temporary directory for each test to put the files it creates. Automatically cleaned up."""
        return cls.PytestDir + "/" + cls.__name__

    @classmethod
    def tmpDataDir(cls):
        """Temporary directory for each test to put the data it creates. Automatically cleaned up."""
        return cls.tmpTestDir() + "/data"

    @classmethod
    def tmpInputDir(cls):
        """Temporary directory for each test to put the input files it creates. Automatically cleaned up."""
        return cls.tmpDataDir() + "/input"

    @classmethod
    def mkTmpTestDir(cls):
        shutil.rmtree(cls.tmpTestDir(), ignore_errors=True)
        os.makedirs(cls.tmpTestDir())

    def createTempInputFile(self, baseName, fileContents = "xxx"):
        """create a temp file in the input data dir with the given contents"""
        import os
        fullPath = self.tmpInputDir() + "/" + baseName
        directory = os.path.dirname(fullPath)
        if not os.path.exists(directory):
            os.makedirs(directory)

        f = open(fullPath, "w")
        f.write(fileContents)
        f.close()<|MERGE_RESOLUTION|>--- conflicted
+++ resolved
@@ -31,29 +31,21 @@
 
     @classmethod
     def setUpClass(cls):
-<<<<<<< HEAD
-        cls.sparkSession = TestConfig.sparkSession()
-=======
         # Import needs to happen during EVERY setup to ensure that we are
         # using the most recently reloaded SmvApp
         from smv.smvapp import SmvApp
 
->>>>>>> fdf7c9e8
+        cls.sparkSession = TestConfig.sparkSession()
         cls.sparkContext = TestConfig.sparkContext()
         cls.sparkContext.setLogLevel("ERROR")
 
         import random;
         callback_server_port = random.randint(20000, 65535)
 
-<<<<<<< HEAD
-        args = TestConfig.smv_args() + cls.smvAppInitArgs() + ['--cbs-port', str(callback_server_port), '--data-dir', cls.DataDir]
-        cls.smvApp = SmvApp.createInstance(args, cls.sparkSession)
-=======
         args = TestConfig.smv_args() + cls.smvAppInitArgs() + ['--cbs-port', str(callback_server_port), '--data-dir', cls.tmpDataDir()]
         # The test's SmvApp must be set as the singleton for correct results of some tests
         # The original SmvApp (if any) will be restored when the test is torn down
-        cls.smvApp = SmvApp.createInstance(args, cls.sparkContext, cls.sqlContext)
->>>>>>> fdf7c9e8
+        cls.smvApp = SmvApp.createInstance(args, cls.sparkSession)
 
         cls.mkTmpTestDir()
 
