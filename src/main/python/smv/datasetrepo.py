#
# This file is licensed under the Apache License, Version 2.0
# (the "License"); you may not use this file except in compliance with
# the License.  You may obtain a copy of the License at
#
#    http://www.apache.org/licenses/LICENSE-2.0
#
# Unless required by applicable law or agreed to in writing, software
# distributed under the License is distributed on an "AS IS" BASIS,
# WITHOUT WARRANTIES OR CONDITIONS OF ANY KIND, either express or implied.
# See the License for the specific language governing permissions and
# limitations under the License.
import sys
import traceback
import pkgutil
import inspect

from smv.error import SmvRuntimeError
from smv.utils import for_name, smv_copy_array
from smv.stacktrace_mixin import with_stacktrace, WithStackTrace

"""Python implementations of IDataSetRepoPy4J and IDataSetRepoFactoryPy4J interfaces
"""

class DataSetRepoFactory(WithStackTrace):
    def __init__(self, smvApp):
        self.smvApp = smvApp
<<<<<<< HEAD
        
=======

    @with_stacktrace
>>>>>>> 2a9733e1
    def createRepo(self):
        return DataSetRepo(self.smvApp)

    class Java:
        implements = ['org.tresamigos.smv.IDataSetRepoFactoryPy4J']


class DataSetRepo(WithStackTrace):
    def __init__(self, smvApp):
        self.smvApp = smvApp
        # Remove client modules from sys.modules to force reload of all client
        # code in the new transaction
        self._clear_sys_modules()

    def _clear_sys_modules(self):
        """Clear all client modules from sys.modules
        """
        for fqn in list(sys.modules.keys()):
            for stage_name in self.smvApp.stages:
                if fqn == stage_name or fqn.startswith(stage_name + "."):
                    sys.modules.pop(fqn)
                    break

    # Implementation of IDataSetRepoPy4J loadDataSet, which loads the dataset
    # from the most recent source
    @with_stacktrace
    def loadDataSet(self, fqn):
        ds = for_name(fqn)(self.smvApp)

        # Python issue https://bugs.python.org/issue1218234
        # need to invalidate inspect.linecache to make dataset hash work
        srcfile = inspect.getsourcefile(ds.__class__)
        if srcfile:
            inspect.linecache.checkcache(srcfile)

        return ds

    @with_stacktrace
    def dataSetsForStage(self, stageName):
        return self._moduleUrnsForStage(stageName, lambda obj: obj.IsSmvDataSet)

    def _moduleUrnsForStage(self, stageName, fn):
        # `walk_packages` can generate AttributeError if the system has
        # Gtk modules, which are not designed to use with reflection or
        # introspection. Best action to take in this situation is probably
        # to simply suppress the error.
        def err(name): pass
        # print("Error importing module %s" % name)
        # t, v, tb = sys.exc_info()
        # print("type is {0}, value is {1}".format(t, v))
        buf = []
        # import the stage and only walk the packages in the path of that stage, recursively
        try:
            stagemod = __import__(stageName)
        except:
            # may be a scala-only stage
            pass
        else:
            for loader, name, is_pkg in pkgutil.walk_packages(stagemod.__path__, stagemod.__name__ + '.' , onerror=err):
                # The additional "." is necessary to prevent false positive, e.g. stage_2.M1 matches stage
                if name.startswith(stageName + ".") and not is_pkg:
                    pymod = __import__(name)
                    for c in name.split('.')[1:]:
                        pymod = getattr(pymod, c)

                    for n in dir(pymod):
                        obj = getattr(pymod, n)
                        try:
                            # Class should have an fqn which begins with the stageName.
                            # Each package will contain among other things all of
                            # the modules that were imported into it, and we need
                            # to exclude these (so that we only count each module once)
                            if fn(obj) and obj.fqn().startswith(name):
                                buf.append(obj.urn())
                        except AttributeError:
                            continue

        return smv_copy_array(self.smvApp.sc, *buf)

    def notFound(self, modUrn, msg):
        raise ValueError("dataset [{0}] is not found in {1}: {2}".format(modUrn, self.__class__.__name__, msg))

    class Java:
        implements = ['org.tresamigos.smv.IDataSetRepoPy4J']<|MERGE_RESOLUTION|>--- conflicted
+++ resolved
@@ -25,12 +25,8 @@
 class DataSetRepoFactory(WithStackTrace):
     def __init__(self, smvApp):
         self.smvApp = smvApp
-<<<<<<< HEAD
-        
-=======
 
     @with_stacktrace
->>>>>>> 2a9733e1
     def createRepo(self):
         return DataSetRepo(self.smvApp)
 
