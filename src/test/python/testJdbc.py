--- conflicted
+++ resolved
@@ -29,11 +29,6 @@
 
     def test_SmvJdbcTable(self):
         df = self.createDF("K:String", "xxx")
-<<<<<<< HEAD
         df.write.jdbc(self.url(), "MyJdbcTable", properties={"driver": "org.apache.derby.jdbc.EmbeddedDriver"})
-        self.should_be_same(self.df(MyJdbcTable.fqn()), df)
-=======
-        df.write.jdbc(self.url(), "MyJdbcTable")
         res = self.df("stage.modules.MyJdbcTable")
-        self.should_be_same(res, df)
->>>>>>> c83985f1
+        self.should_be_same(res, df)