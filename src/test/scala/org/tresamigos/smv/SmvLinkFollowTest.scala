--- conflicted
+++ resolved
@@ -24,20 +24,16 @@
     val res = app.runModule(smvLinkTestPkg2.T.urn)
   }
 
-<<<<<<< HEAD
+  // While working on unification of SmvDataSet loading schemes we will be changing
+  // SmvDataSet implementation several times, causing CRCs to change. Ignore CRC
+  // and datasetHash tests until this process is complete.
+
   // This test needs to be rewritten to be more robust and correct.
   // It should not test for a specific result number, but should test
   // that the version of the linked module is used in calculating the
   // linking module's dataset hash
   ignore("Test SmvModuleLink datasetHash follows linked module") {
     assert(smvLinkTestPkg2.L.datasetHash() === 1113711127L) // when Y's version is 2
-=======
-  // While working on unification of SmvDataSet loading schemes we will be changing
-  // SmvDataSet implementation several times, causing CRCs to change. Ignore CRC
-  // and datasetHash tests until this process is complete.
-  ignore("Test SmvModuleLink datasetHash follows linked module") {
-    assert(smvLinkTestPkg2.L.datasetHash() === 1702152846L) // when Y's version is 2
->>>>>>> baa7fd8d
   }
 }
 
