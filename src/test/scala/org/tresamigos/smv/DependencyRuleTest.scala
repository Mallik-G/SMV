--- conflicted
+++ resolved
@@ -20,18 +20,8 @@
   /** A shortcut to save full SmvApp set-up during test.  Remove if it makes the tests too brittle */
   object DependencyTests {
     val TestStages = (1 to 4).map("org.tresamigos.smv.deptest%02d".format(_))
-<<<<<<< HEAD
-    val smvConfig = new SmvConfig(
-      Seq("-m", "None", "--smv-props", "smv.stages=" + TestStages.mkString(":")))
-    val dsm = new DataSetMgr(smvConfig, SmvApp.DependencyRules)
-    def registerRepoFactory(factory: DataSetRepoFactory): Unit =
-      dsm.register(factory)
-    registerRepoFactory(new DataSetRepoFactoryScala(smvConfig))
-    def findStageForDataSet(ds: SmvDataSet): Option[String] = ds.urn.getStage(smvConfig.stageNames)
-=======
     val smvArgs =
       Seq("-m", "None", "--smv-props", "smv.stages=" + TestStages.mkString(":"))
->>>>>>> b3d63847
   }
 
   abstract class DependencyTestModule(deps: Seq[SmvDataSet] = Seq.empty)
