/*
 * This file is licensed under the Apache License, Version 2.0
 * (the "License"); you may not use this file except in compliance with
 * the License.  You may obtain a copy of the License at
 *
 *    http://www.apache.org/licenses/LICENSE-2.0
 *
 * Unless required by applicable law or agreed to in writing, software
 * distributed under the License is distributed on an "AS IS" BASIS,
 * WITHOUT WARRANTIES OR CONDITIONS OF ANY KIND, either express or implied.
 * See the License for the specific language governing permissions and
 * limitations under the License.
 */

package org.tresamigos

/** Hash calculation skips package org.tresamigos.smv, so we create a separate package for test modules */
package fixture {
  import org.tresamigos.smv._
  // bring in testDataDir
  object TestConf extends SmvTestUtil

  object Module1 extends SmvModule("test Module1") {
    override def version() = 1
    override def requiresDS() = Nil
    override def run(i: runParams) = null
  }

  object file extends SmvCsvFile("./" + TestConf.testDataDir +  "CsvTest/test1", CsvAttributes.defaultCsvWithHeader)
}

package smv {

  class ModuleCrcConsistencyTest extends SmvTestUtil {
    // While working on unification of SmvDataSet loading schemes we will be changing
    // SmvDataSet implementation several times, causing CRCs to change. Ignore CRC
    // and datasetHash tests until this process is complete.

<<<<<<< HEAD
    // this test will be superseded by the ones in ClassCRCTest, which
    // more thoroughly and correctly tests the module hash
    // implementation
    ignore("test moduleCrc changed or not") {
      assert(fixture.Module1.datasetCRC === 2205490635L)
    }

    test("test moduleCrc on SmvFile"){
      assert(fixture.file.datasetCRC === 3868808112L)
=======
    ignore("test moduleCrc changed or not") {
      assert(fixture.Module1.datasetCRC === 476910372)
    }

    ignore("test moduleCrc on SmvFile"){
      assert(fixture.file.datasetCRC === 24672138)
>>>>>>> baa7fd8d
    }
  }

}<|MERGE_RESOLUTION|>--- conflicted
+++ resolved
@@ -36,7 +36,6 @@
     // SmvDataSet implementation several times, causing CRCs to change. Ignore CRC
     // and datasetHash tests until this process is complete.
 
-<<<<<<< HEAD
     // this test will be superseded by the ones in ClassCRCTest, which
     // more thoroughly and correctly tests the module hash
     // implementation
@@ -44,16 +43,8 @@
       assert(fixture.Module1.datasetCRC === 2205490635L)
     }
 
-    test("test moduleCrc on SmvFile"){
+    ignore("test moduleCrc on SmvFile"){
       assert(fixture.file.datasetCRC === 3868808112L)
-=======
-    ignore("test moduleCrc changed or not") {
-      assert(fixture.Module1.datasetCRC === 476910372)
-    }
-
-    ignore("test moduleCrc on SmvFile"){
-      assert(fixture.file.datasetCRC === 24672138)
->>>>>>> baa7fd8d
     }
   }
 
