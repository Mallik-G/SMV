/*
 * This file is licensed under the Apache License, Version 2.0
 * (the "License"); you may not use this file except in compliance with
 * the License.  You may obtain a copy of the License at
 *
 *    http://www.apache.org/licenses/LICENSE-2.0
 *
 * Unless required by applicable law or agreed to in writing, software
 * distributed under the License is distributed on an "AS IS" BASIS,
 * WITHOUT WARRANTIES OR CONDITIONS OF ANY KIND, either express or implied.
 * See the License for the specific language governing permissions and
 * limitations under the License.
 */

package org.tresamigos.smv {

  class DSDependencyTest extends SmvTestUtil {
    test("test DataSetDependency, asm based dependency derivation") {
      val cDep = DataSetDependency(org.tresamigos.smv.dsdependencyPkg.Y.getClass.getName)
      assertUnorderedSeqEqual(cDep.dependsDS, Seq("org.tresamigos.smv.dsdependencyPkg.X"))
    }

    /* TODO: turn on dependency check when tests on all the projects
  test("test dependency check on SmvAncillary") {
    intercept[IllegalArgumentException] {
      val f = org.tresamigos.smv.dsdependencyPkg.B.rdd
    }
    val g = org.tresamigos.smv.dsdependencyPkg.C.rdd
  }
   */
  }
<<<<<<< HEAD
   */
  }
=======
>>>>>>> 9df47292

} //org.tresamigos.smv

package org.tresamigos.smv.dsdependencyPkg {
  import org.tresamigos.smv._

  object X extends SmvModule("X") {
    override def requiresDS()      = Seq()
    override def run(i: runParams) = null
  }

  object Y extends SmvModule("Y") {
    /* Although we are using X in the run method, pretend we forget to put X in requiresDS */
    override def requiresDS() = Seq()
    override def run(i: runParams) = {
      i(X)
    }
  }

  object A extends SmvHierarchies("test")

  object B extends SmvModule("B") {
    override def requiresDS()  = Seq()
    override def requiresAnc() = Seq()
    override def run(i: runParams) = {
      val a = A
      app.createDF("a:String", "a")
    }
  }

  object C extends SmvModule("C") {
    override def requiresDS()  = Seq()
    override def requiresAnc() = Seq(A)
    override def run(i: runParams) = {
      val a = A
      app.createDF("a:String", "a")
    }
  }
}<|MERGE_RESOLUTION|>--- conflicted
+++ resolved
@@ -29,11 +29,6 @@
   }
    */
   }
-<<<<<<< HEAD
-   */
-  }
-=======
->>>>>>> 9df47292
 
 } //org.tresamigos.smv
 
