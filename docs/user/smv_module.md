--- conflicted
+++ resolved
@@ -86,13 +86,8 @@
 ```
 ### Python
 ```python
-<<<<<<< HEAD
-class MyModule(SmvModule):
-  def isEphemeral(self): return True
-=======
 class MyModule(smv.SmvModule):
   def isEphemeral(self): return False
->>>>>>> 525d1a6f
   ....    
 ```
 
