name := "smv"

organization := "org.tresamigos"

version := "1.5-SNAPSHOT"

scalaVersion := "2.10.4"

scalacOptions ++= Seq("-deprecation", "-feature")

val sparkVersion = "1.5.2"

val jettyVersion = "8.1.18.v20150929"

val commonsHttpclientVersion = "4.3.2"

libraryDependencies ++= Seq(
<<<<<<< HEAD
  "org.apache.spark" %% "spark-sql"  % sparkVersion % "provided",
  "org.apache.spark" %% "spark-hive" % sparkVersion % "provided",
  "org.scalatest" %% "scalatest" % "2.2.0" % "test",
  "com.google.guava" % "guava" % "14.0.1",
  "org.rogach" %% "scallop" % "0.9.5",
  "org.joda" % "joda-convert" % "1.7",
  "joda-time" % "joda-time" % "2.7",
=======
  "org.apache.spark"             %% "spark-sql"         % sparkVersion % "provided",
  "org.apache.spark"             %% "spark-hive"        % sparkVersion % "provided",
  "org.scalatest"                %% "scalatest"         % "2.2.0" % "test",
  "com.google.guava"             % "guava"              % "14.0.1",
  "org.rogach"                   %% "scallop"           % "0.9.5",
  "org.eclipse.jetty"            % "jetty-server"       % jettyVersion,
  "org.eclipse.jetty"            % "jetty-client"       % jettyVersion,
  "org.apache.httpcomponents"    % "httpclient"         % commonsHttpclientVersion,
  "org.joda"                     % "joda-convert"       % "1.7",
  "joda-time"                    % "joda-time"          % "2.7",
>>>>>>> b746354a
  "com.rockymadden.stringmetric" %% "stringmetric-core" % "0.27.2",
  "guru.nidi"                    % "graphviz-java"      % "0.1.3",
  "com.github.mdr"               %% "ascii-graphs"      % "0.0.6"
)

parallelExecution in Test := false

publishArtifact in Test := true

// Create itest task that runs integration tests
val itest = TaskKey[Unit]("itest", "Run Integration Test")
itest := {
  assembly.value
  publishLocal.value
  val res = ("src/test/scripts/run-sample-app.sh" !)
  if (res > 0) throw new IllegalStateException("integration test failed")
}

// Create pytest task that runs the Python unit tests
val pytest = TaskKey[Unit]("pytest", "Run Python Unit Tests")
pytest := {
  assembly.value
  val res = ("tools/smv-pytest" !)
  if (res > 0) throw new IllegalStateException("pytest failed")
}

// Create alltest task that sequentially runs each test suite
val allTest = TaskKey[Unit]("alltest", "Run All Test Suites")
allTest := {
  (test in Test).value
  pytest.value
  itest.value
}

mainClass in assembly := Some("org.tresamigos.smv.SmvApp")

assemblyOption in assembly := (assemblyOption in assembly).value.copy(includeScala = false)

assemblyJarName in assembly := s"${name.value}-${version.value}-jar-with-dependencies.jar"

test in assembly := {}

// graphviz-java depends on both xml-apis and batik-ext, both of which
// contain org.w3c.dom.events classes
assemblyMergeStrategy in assembly := {
  case PathList("org", "w3c", "dom", "events", xs @ _ *) => MergeStrategy.last
  case x =>
    val oldStrat = (assemblyMergeStrategy in assembly).value
    oldStrat(x)
}<|MERGE_RESOLUTION|>--- conflicted
+++ resolved
@@ -15,26 +15,13 @@
 val commonsHttpclientVersion = "4.3.2"
 
 libraryDependencies ++= Seq(
-<<<<<<< HEAD
-  "org.apache.spark" %% "spark-sql"  % sparkVersion % "provided",
-  "org.apache.spark" %% "spark-hive" % sparkVersion % "provided",
-  "org.scalatest" %% "scalatest" % "2.2.0" % "test",
-  "com.google.guava" % "guava" % "14.0.1",
-  "org.rogach" %% "scallop" % "0.9.5",
-  "org.joda" % "joda-convert" % "1.7",
-  "joda-time" % "joda-time" % "2.7",
-=======
   "org.apache.spark"             %% "spark-sql"         % sparkVersion % "provided",
   "org.apache.spark"             %% "spark-hive"        % sparkVersion % "provided",
   "org.scalatest"                %% "scalatest"         % "2.2.0" % "test",
   "com.google.guava"             % "guava"              % "14.0.1",
   "org.rogach"                   %% "scallop"           % "0.9.5",
-  "org.eclipse.jetty"            % "jetty-server"       % jettyVersion,
-  "org.eclipse.jetty"            % "jetty-client"       % jettyVersion,
-  "org.apache.httpcomponents"    % "httpclient"         % commonsHttpclientVersion,
   "org.joda"                     % "joda-convert"       % "1.7",
   "joda-time"                    % "joda-time"          % "2.7",
->>>>>>> b746354a
   "com.rockymadden.stringmetric" %% "stringmetric-core" % "0.27.2",
   "guru.nidi"                    % "graphviz-java"      % "0.1.3",
   "com.github.mdr"               %% "ascii-graphs"      % "0.0.6"
